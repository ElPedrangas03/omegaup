<?php

/*
 * Scoreboard 
 * 
 */

require_once(SERVER_PATH . '/libs/Cache.php');
require_once('ShowRunDetails.php');

class Scoreboard 
{
    // Column to return total score per user
    const total_column = "total";
    const MEMCACHE_PREFIX = "scoreboard";
    const MEMCACHE_EVENTS_PREFIX = "scoreboard_events";
    
    // Contest's data
    private $data;
    private $contest_id;
    private $countProblemsInContest;
    private $showAllRuns;
        
    public function __construct($contest_id, $showAllRuns = false)
    {
        $this->data = array();
        $this->contest_id = $contest_id;
        $this->showAllRuns = $showAllRuns;
    }

    public function getScoreboardTimeLimitUnixTimestamp(Contests $contest)
    {
        $start = strtotime($contest->getStartTime());
<<<<<<< HEAD
        $finish = strtotime($contest->getFinishTime());
        if ($this->showAllRuns || ($contest->hasFinished() && $contest->getShowScoreboardAfter()))
=======
	$finish = strtotime($contest->getFinishTime());

        if ($this->showAllRuns)
>>>>>>> ab28b497
        {
            // Show full scoreboard to admin users
            // or if the contest finished and the user wants to show it at the end
            $percentage = 100;
	}
        else
        {
            $percentage = (double)$contest->getScoreboard() / 100.0;
	}

        $limit = $start + (int)(($finish - $start) * $percentage);
                                 
        return $limit;
    }
    
    public function getCountProblemsInContest()
    {
        return $this->countProblemsInContest;
    }
    
    public function generate($withRunDetails = false, $sortByName = false, $filterUsersBy = NULL)
    {
    	$result = null;
        $from_cache = false;
        $cache_key_contestant = "scoreboard-" . $this->contest_id;
        $cache_key_admin = "scoreboard-admin-" . $this->contest_id;
        
        $can_use_contestant_cache = APC_USER_CACHE_ENABLED == true 
                                && APC_USER_CACHE_SCOREBOARD == true 
                                && !$this->showAllRuns 
                                && !$sortByName
                                && is_null($filterUsersBy);
        
        $can_use_admin_cache = APC_USER_CACHE_ENABLED == true 
                                && APC_USER_CACHE_ADMIN_SCOREBOARD == true 
                                && $this->showAllRuns 
                                && !$sortByName
                                && is_null($filterUsersBy);
        
        // If cache is turned on and we're not looking for admin-only runs
        if ($can_use_contestant_cache)
        {
            if($result = apc_fetch($cache_key_contestant))
            {
                $from_cache = true;
            }
            else
            {
                Logger::log("Cache miss for key: " . $cache_key_contestant );
            }            
        }
        else if ($can_use_admin_cache)
        {
            if($result = apc_fetch($cache_key_admin))
            {
                $from_cache = true;
            }
            else
            {
                Logger::log("Cache miss for key: " . $can_use_admin_cache );
            }
        }
        
        if (!$from_cache)
        {
            try
            {
                $contest = ContestsDAO::getByPK($this->contest_id);	

                // Get whether we can cache this scoreboard.
                $pending_runs = RunsDAO::PendingRuns($this->contest_id, $this->showAllRuns);
                $cacheable_for_contestant = !$this->showAllRuns && !$pending_runs;
                $cacheable_for_admin = $this->showAllRuns && !$pending_runs;

                // Get all distinct contestants participating in the contest given contest_id
                $contest_users = RunsDAO::GetAllRelevantUsers($this->contest_id, $this->showAllRuns, $filterUsersBy);

                // Get all problems given contest_id
                $contest_problems = ContestProblemsDAO::GetRelevantProblems($this->contest_id);
            }
            catch(Exception $e)
            {
                throw new ApiException(ApiHttpErrors::invalidDatabaseOperation(), $e);
            }

            $result = array();

            // Save the number of problems internally
            $this->countProblemsInContest = count($contest_problems);

            // Calculate score for each contestant x problem
            foreach ($contest_users as $contestant)
            {
                $user_results = array();
                $user_problems = array();

                foreach ($contest_problems as $problems)
                {
                    $user_problems[$problems->getAlias()] = $this->getScore($problems->getProblemId(), $contestant->getUserId(), $this->getScoreboardTimeLimitUnixTimestamp($contest), $withRunDetails, $contest->getPenalty());
                }

                // Add the problems' information
                $user_results['problems'] = $user_problems;

                // Calculate total score for current user            
                $user_results[self::total_column] = $this->getTotalScore($user_problems);

                // And more information on the user
                $user_results['username'] = $contestant->getUsername();
                $user_results['name'] = $contestant->getName() ? $contestant->getName() : $contestant->getUsername();

                // Add contestant results to scoreboard data
                array_push($result, $user_results);
            }

            if ($sortByName == false)
            {
                // Sort users by their total column
                usort($result, array($this, 'compareUserScores'));
            }
            else 
            {
                // Sort users by their name
                usort($result, array($this, 'compareUserNames'));
            }

            // Cache scoreboard if there are no pending runs.
            if ($cacheable_for_contestant && $can_use_contestant_cache)
            {
                if (apc_store($cache_key_contestant, $result, APC_USER_CACHE_SCOREBOARD_TIMEOUT) == false)
                {
                    Logger::log("apc_store failed for problem key: " . $cache_key_contestant);
                }
            }
            else if ($cacheable_for_admin && $can_use_admin_cache)
            {
                if (apc_store($cache_key_admin, $result, APC_USER_CACHE_ADMIN_SCOREBOARD_TIMEOUT) == false)
                {
                    Logger::log("apc_store failed for problem key: " . $cache_key_admin);
                }
            }
	}

    	$this->data = $result;
	return $this->data;                
    }

    public function events()
    {
        $cache = new Cache(self::MEMCACHE_EVENTS_PREFIX);
        $result = $cache->get($this->contest_id);

        if( $this->showAllRuns || $result == null )
        {
            try
            {
                $contest = ContestsDAO::getByPK($this->contest_id);
                    
                // Gets whether we can cache this scoreboard.
                $cacheable = !$this->showAllRuns && !RunsDAO::PendingRuns($this->contest_id, $this->showAllRuns);

                // Get all distinct contestants participating in the contest given contest_id
		$raw_contest_users = RunsDAO::GetAllRelevantUsers($this->contest_id, $this->showAllRuns); 

                // Get all problems given contest_id
                $raw_contest_problems = ContestProblemsDAO::GetRelevantProblems($this->contest_id);

                $run = new Runs();
                $run->setContestId($this->contest_id);
		$run->setStatus('ready');
		if (!$this->showAllRuns) {
			$run->setTest(0);
		}

                $contest_runs = RunsDAO::search($run, 'submit_delay');
            }
            catch(Exception $e)
            {
                throw new ApiException(ApiHttpErrors::invalidDatabaseOperation(), $e);
            }

            $contest_users = array();
            $contest_problems = array();

            foreach ($raw_contest_users as $user)
            {
                    $contest_users[$user->getUserId()] = $user;
            }


            foreach ($raw_contest_problems as $problem)
            {
                    $contest_problems[$problem->getProblemId()] = $problem;
            }

            $result = array();

            // Save the number of problems internally
            $this->countProblemsInContest = count($contest_problems);

            $user_problems_score = array();

            // Calculate score for each contestant x problem
            foreach ($contest_runs as $run)
            {
                if (!isset($user_problems_score[$run->getUserId()]))
                {
                    $user_problems_score[$run->getUserId()] = array();
                }

                if (!isset($user_problems_score[$run->getUserId()][$run->getProblemId()]))
                {
                    $user_problems_score[$run->getUserId()][$run->getProblemId()] = array('points'=>0,'penalty'=>0);
                }

                if ($user_problems_score[$run->getUserId()][$run->getProblemId()]['points'] >= $run->getContestScore())
                {
                        continue;
                }
                
                if (strtotime($run->getTime()) >= $this->getScoreboardTimeLimitUnixTimestamp($contest))
                {
                        continue;
                }

                $user_problems_score[$run->getUserId()][$run->getProblemId()]['points'] = round((float)$run->getContestScore(), 2);
		$user_problems_score[$run->getUserId()][$run->getProblemId()]['penalty'] = 0;

                $data = array();
		$user = $contest_users[$run->getUserId()];

                $data['name'] = $user->getName() ? $user->getName() : $user->getUsername();
                $data['username'] = $user->getUsername();
                $data['delta'] = (int)$run->getSubmitDelay();

                $data['problem'] = array(
                        'alias' => $contest_problems[$run->getProblemId()]->getAlias(),
                        'points' => round((float)$run->getContestScore(), 2),
                        'penalty' => 0
                );

                $data['total'] = array(
                        'points' => 0,
                        'penalty' => 0
                );

                foreach ($user_problems_score[$run->getUserId()] as $problem)
                {
                        $data['total']['points'] += $problem['points'];
                        $data['total']['penalty'] += $problem['penalty'];
                }

                // Add contestant results to scoreboard data
                array_push($result, $data);
            }

            // Cache scoreboard if there are no pending runs
            if ($cacheable)
            {
                    $cache->set($this->contest_id, $result, OMEGAUP_MEMCACHE_SCOREBOARD_TIMEOUT);
            }
	}

	$this->data = $result;
	return $this->data;                
    }
    
   protected function getScore($problem_id, $user_id, $limit_timestamp, $withRunDetails, $penalty)
   {
        try
        {
		$bestRun = RunsDAO::GetBestRun($this->contest_id, $problem_id, $user_id, $limit_timestamp, $this->showAllRuns);
		$extra_penalty = 0;

		if ($penalty > 0 && !is_null($bestRun) && $bestRun->getContestScore() > 0) {
			$extra_penalty = $penalty * RunsDAO::GetWrongRuns($this->contest_id, $problem_id, $user_id, $bestRun->getRunId(), $this->showAllRuns);
		}
	}
        catch(Exception $e)
        {
            throw new ApiException(ApiHttpErrors::invalidDatabaseOperation(), $e);
        }
        
        if ($withRunDetails && !is_null($bestRun))
        {
	    $runDetails = array();

            if ($bestRun->getGuid() != "")
            {
                $runDetailGenerator = new ShowRunDetails();
                RequestContext::set("run_alias", $bestRun->getGuid());

                $runDetails = $runDetailGenerator->ExecuteApi();                        
                
		// If STATUS="OK" and out_diff is not null, then status is WA
                // OK just means that runner didn't crash. Grader grades after that.
                foreach($runDetails["cases"] as &$case)
                {
                    if ($case["meta"]["status"] == "OK" && !is_null($case["out_diff"]))
                    {
                        $case["meta"]["status"] = "WA";
                    }
                }
                
                unset($runDetails["source"]);
                
            }
            return array(
                "points" => (int)round($bestRun->getContestScore()),
                "penalty" => $extra_penalty + (int)round($bestRun->getSubmitDelay()),
                "run_details" => $runDetails
            );
        }        
        else
        {
            return array(
                "points" => (int)round($bestRun->getContestScore()),
                "penalty" => $extra_penalty + (int)round($bestRun->getSubmitDelay())
            );
        }
    }
        
    protected function getTotalScore($scores)
    {        
        
        $sumPoints = 0;
        $sumPenalty = 0;
        // Get sum of all scores
        foreach($scores as $score)
        {
            $sumPoints += $score["points"];
            $sumPenalty += $score["penalty"];
        }
                        
        return array(
          "points" => $sumPoints,
          "penalty" => $sumPenalty
        );
    }
    
    private function compareUserScores($a, $b)
    {        
	if ($a[self::total_column]["points"] == $b[self::total_column]["points"])
	{
		if ($a[self::total_column]["penalty"] == $b[self::total_column]["penalty"])
			return 0;

		return ($a[self::total_column]["penalty"] > $b[self::total_column]["penalty"]) ? 1 : -1;
	}
        
        return ($a[self::total_column]["points"] < $b[self::total_column]["points"]) ? 1 : -1;
    }    
    
    
    private function compareUserNames($a, $b)
    {        	        
        return strcmp($a['username'], $b['username']);
    }   
}

?><|MERGE_RESOLUTION|>--- conflicted
+++ resolved
@@ -31,17 +31,12 @@
     public function getScoreboardTimeLimitUnixTimestamp(Contests $contest)
     {
         $start = strtotime($contest->getStartTime());
-<<<<<<< HEAD
         $finish = strtotime($contest->getFinishTime());
+        
         if ($this->showAllRuns || ($contest->hasFinished() && $contest->getShowScoreboardAfter()))
-=======
-	$finish = strtotime($contest->getFinishTime());
-
-        if ($this->showAllRuns)
->>>>>>> ab28b497
         {
             // Show full scoreboard to admin users
-            // or if the contest finished and the user wants to show it at the end
+            // or if the contest finished and the creator wants to show it at the end
             $percentage = 100;
 	}
         else
