<?php

/**
 * Authorization.php - Contains static function calls that return true if a user is authorized to perform certain action.
 */
define('ADMIN_ROLE', '1');

class Authorization {

	public static function CanViewRun($user_id, Runs $run) {
		if (is_null($run) || !is_a($run, "Runs")) {
			return false;
		}

		return (
				$run->getUserId() === $user_id ||
				Authorization::CanEditRun($user_id, $run)
				);
	}

	public static function CanEditRun($user_id, Runs $run) {
		if (is_null($run) || !is_a($run, "Runs")) {
			return false;
		}

		try {
			$contest = ContestsDAO::getByPK($run->getContestId());
			$problem = ProblemsDAO::getByPK($run->getProblemId());
		} catch (Exception $e) {
			throw new InvalidDatabaseOperationException($e);
		}

		if (is_null($problem)) {
			return false;
		}

		$isContestAdmin = false;
		if (!is_null($contest)) {
			$isContestAdmin = Authorization::IsContestAdmin($user_id, $contest);
		}

		return $isContestAdmin
				|| self::IsSystemAdmin($user_id)
				|| $problem->getAuthorId() === $user_id;
	}

	public static function CanViewClarification($user_id, Clarifications $clarification) {
		if (is_null($clarification) || !is_a($clarification, "Clarifications")) {
			return false;
		}

		try {
			$contest = ContestsDAO::getByPK($clarification->getContestId());
		} catch (Exception $e) {
			throw new InvalidDatabaseOperationException($e);
		}

		if (is_null($contest)) {
			return false;
		}

		return ($clarification->getAuthorId() === $user_id
				|| Authorization::IsContestAdmin($user_id, $contest));
	}

	public static function CanEditClarification($user_id, Clarifications $clarification) {
		if (is_null($clarification) || !is_a($clarification, "Clarifications")) {
			return false;
		}

		try {
			$contest = ContestsDAO::getByPK($clarification->getContestId());
			$problem = ProblemsDAO::getByPK($clarification->getProblemId());
		} catch (Exception $e) {
			throw new InvalidDatabaseOperationException($e);
		}

		if (is_null($contest) || is_null($problem)) {
			return false;
		}

		return ($problem->getAuthorId() === $user_id
				|| Authorization::IsContestAdmin($user_id, $contest));
	}

	public static function CanEditProblem($user_id, Problems $problem) {
		if (is_null($problem) || !is_a($problem, "Problems")) {
			return false;
		}

		return ($problem->getAuthorId() === $user_id || Authorization::IsSystemAdmin($user_id));
	}

	public static function IsContestAdmin($user_id, Contests $contest) {
		if (is_null($contest) || !is_a($contest, "Contests")) {
			return false;
		}

		return ($contest->getDirectorId() === $user_id) || self::IsSystemAdmin($user_id);
	}

	public static function IsSystemAdmin($user_id) {
		try {
			$ur = UserRolesDAO::getByPK($user_id, ADMIN_ROLE, NULL /* general admin */);

			return !is_null($ur);
<<<<<<< HEAD
		} catch (Exception $e) {			
=======
		} catch (Exception $e) {
>>>>>>> 994606fb
			throw new InvalidDatabaseOperationException($e);
		}
	}
	
}<|MERGE_RESOLUTION|>--- conflicted
+++ resolved
@@ -104,11 +104,7 @@
 			$ur = UserRolesDAO::getByPK($user_id, ADMIN_ROLE, NULL /* general admin */);
 
 			return !is_null($ur);
-<<<<<<< HEAD
-		} catch (Exception $e) {			
-=======
 		} catch (Exception $e) {
->>>>>>> 994606fb
 			throw new InvalidDatabaseOperationException($e);
 		}
 	}
