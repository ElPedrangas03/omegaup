--- conflicted
+++ resolved
@@ -42,11 +42,7 @@
         return $admins;
     }
 
-<<<<<<< HEAD
-    private static function isAdmin($user_id, $acl_id) {
-=======
     public static function isAdmin($user_id, $acl_id) {
->>>>>>> 33f82116
         $sql = '
             SELECT
                 COUNT(*)
@@ -64,7 +60,6 @@
         );
         global $conn;
         return $conn->GetOne($sql, $params) > 0;
-<<<<<<< HEAD
     }
 
     public static function getContestAdmins(Contests $contest) {
@@ -75,24 +70,6 @@
         return self::getAdmins($problem->acl_id);
     }
 
-    public static function isContestAdmin($user_id, Contests $contest) {
-        return self::isAdmin($user_id, $contest->acl_id);
-    }
-
-    public static function isProblemAdmin($user_id, Problems $problem) {
-        return self::isAdmin($user_id, $problem->acl_id);
-=======
-    }
-
-    public static function getContestAdmins(Contests $contest) {
-        return self::getAdmins($contest->acl_id);
-    }
-
-    public static function getProblemAdmins(Problems $problem) {
-        return self::getAdmins($problem->acl_id);
->>>>>>> 33f82116
-    }
-
     public static function isSystemAdmin($user_id) {
         return self::isAdmin($user_id, Authorization::SYSTEM_ACL);
     }
