--- conflicted
+++ resolved
@@ -184,11 +184,7 @@
 		}
 	}
 
-<<<<<<< HEAD
 	public function LoginViaFacebook( ) {
-=======
-	public function LoginViaFacebook($s_Email, $s_FacebookId) {
->>>>>>> 1b9540f0
 		//ok, the user does not have any auth token
 		//if he wants to test facebook login
 		//Facebook must send me the state=something
@@ -235,7 +231,6 @@
 		//if there is none, it means that its the first
 		//time the user has been here, lets register his info
 		Logger::log("User is logged in via facebook !!");
-<<<<<<< HEAD
 
 		$results = UsersDAO::search( 
 								new Users( array( 
@@ -272,8 +267,6 @@
 		//the api 
 		$this->RegisterSession( $vo_User );
 
-=======
->>>>>>> 1b9540f0
 	}
 
 	/**
