<?php

require_once 'libs/FileHandler.php';
require_once 'libs/ZipHandler.php';
require_once 'libs/Markdown/markdown.php';

/**
 * ProblemsController
 */
class ProblemController extends Controller {

	public static $grader = null;

	/**
	 * Creates an instance of Grader if not already created
	 */
	private static function initializeGrader() {
		if (is_null(self::$grader)) {
			// Create new grader
			self::$grader = new Grader();
		}
	}

	/**
	 * 
	 * @param type $pageSize
	 * @param type $pageNumber
	 * @param type $servidor
	 * @param type $orderBy
	 * @return type
	 */
	public static function getProblemList($pageSize = 10, $pageNumber = 1, $servidor = null, $orderBy = null) {

		//$condition = "server = '$servidor' and public = 1";
		//$results = ProblemsDAO::byPage ( $sizePage , $noPage , $condition , $servidor, $orderBy );		

		return ProblemsDAO::getAll($pageNumber, $pageSize, $orderBy);
	}

	/**
	 * 
	 * @return type
	 */
	public static function getJudgesList() {
		return array('uva' => "Universidad de Valladolid |",
			'livearchive' => "ICPC Live Archive |",
			'pku' => "Pekin University |",
			'tju' => " Tianjing University |",
			'spoj' => "SPOJ");
	}

	/**
	 * Adds a problem from a remote server to the list of known
	 * problems.
	 *
	 * @return bool|string True if problem was added successfully.
	 *                     Error message, otherwise.
	 * @todo Add JSON responses
	 */
	public static function addRemoteProblem(
	$judge
	, $remote_id
	, $public = true
	) {

		try {
			$prob = new Problems();
			// Validating that $judge is in fact a valid judge happens
			// in setServidor
			$prob->setServidor($judge);
			$prob->setIdRemoto($remote_id);
			$prob->setPublico($public);

			ProblemsDAO::save($prob);
		} catch (Exception $e) {
			return $e->getMessage();
		}

		// If we make it this far, the problem was added successfully
		return true;
	}

	/**
	 * Adds one or more tags to a problem.
	 * This function should allow tagging multiple problems with multiple tags
	 * in a single function call. Arguments may be single values or arrays.
	 *
	 * @param mixed $problem_id The id may be a numeric problem_id or
	 *              a problem alias.
	 * @param int|array $tag_id Id of the tag (or tags) to be added.
	 *
	 * @return bool True if successful.
	 */
	public static function addTags(
	$problem_id
	, $tag_id
	) {
		
	}

	/**
	 * Validates a Create or Update Problem API request
	 * 
	 * @param Request $r
	 * @throws NotFoundException
	 */
	private static function validateCreateOrUpdate(Request $r, $is_update = false) {
		$is_required = true;

		// In case of update, params are optional
		if ($is_update) {
			$is_required = false;

			// We need to check problem_alias
			Validators::isStringNonEmpty($r["problem_alias"], "problem_alias");

			try {
				$r["problem"] = ProblemsDAO::getByAlias($r["problem_alias"]);
			} catch (Exception $e) {
				throw new InvalidDatabaseOperationException($e);
			}

			if (is_null($r["problem"])) {
				throw new NotFoundException("Problem not found");
			}

			// We need to check that the user can actually edit the problem
			if (!Authorization::CanEditProblem($r["current_user_id"], $r["problem"])) {
				throw new ForbiddenAccessException();
			}
		} else {
			Validators::isValidAlias($r['alias'], 'alias');
		}

		Validators::isStringNonEmpty($r["title"], "title", $is_required);
		Validators::isStringNonEmpty($r["source"], "source", $is_required);
		Validators::isInEnum($r["public"], "public", array("0", "1"), $is_required);
		Validators::isInEnum($r["validator"], "validator", array("remote", "literal", "token", "token-caseless", "token-numeric", "custom"), $is_required);
		Validators::isNumberInRange($r["time_limit"], "time_limit", 0, INF, $is_required);
		Validators::isNumberInRange($r["memory_limit"], "memory_limit", 0, INF, $is_required);
		Validators::isNumberInRange($r["output_limit"], "output_limit", 0, INF, $is_required);
	}

	/**
	 * Create a new problem
	 * 
	 * @throws ApiException
	 * @throws DuplicatedEntryInDatabaseException
	 * @throws InvalidDatabaseOperationException
	 */
	public static function apiCreate(Request $r) {

		self::authenticateRequest($r);

		// Validates request
		self::validateCreateOrUpdate($r);

		// Populate a new Problem object
		$problem = new Problems();
		$problem->setPublic($r["public"]); /* private by default */
		$problem->setTitle($r["title"]);
		$problem->setValidator($r["validator"]);
		$problem->setTimeLimit($r["time_limit"]);
		$problem->setMemoryLimit($r["memory_limit"]);
		$problem->setOutputLimit($r["output_limit"]);
		$problem->setVisits(0);
		$problem->setSubmissions(0);
		$problem->setAccepted(0);
		$problem->setDifficulty(0);
		$problem->setSource($r["source"]);
		$problem->setOrder("normal"); /* defaulting to normal */
		$problem->setAuthorId($r["current_user_id"]);
		$problem->setAlias($r["alias"]);

		$problemDeployer = new ProblemDeployer();

		// Insert new problem
		try {

			ProblemsDAO::transBegin();

			// Create file after we know that alias is unique			
			$problemDeployer->deploy($r);

			// Calculate output limit.
			$output_limit = $problemDeployer->getOutputLimit($r);

			if ($output_limit != -1) {
				$problem->setOutputLimit($output_limit);
			}

			// Save the contest object with data sent by user to the database
			ProblemsDAO::save($problem);

			ProblemsDAO::transEnd();
		} catch (ApiException $e) {
			// Operation failed in something we know it could fail, rollback transaction 
			ProblemsDAO::transRollback();

			// Rollback the problem if deployed partially
			$problemDeployer->deleteProblemFromFilesystem($r);

			throw $e;
		} catch (Exception $e) {

			// Operation failed unexpectedly, rollback transaction 
			ProblemsDAO::transRollback();

			// Alias may be duplicated, 1062 error indicates that
			if (strpos($e->getMessage(), "1062") !== FALSE) {
				throw new DuplicatedEntryInDatabaseException("Problem title already exists. Please try a different one.", $e);
			} else {

				// Rollback the problem if deployed partially
				$problemDeployer->deleteProblemFromFilesystem($r);

				throw new InvalidDatabaseOperationException($e);
			}
		}

		// Adding unzipped files to response
		$result["uploaded_files"] = $problemDeployer->filesToUnzip;
		$result["status"] = "ok";
		$result["alias"] = $r["alias"];

		return $result;
	}

	/**
	 * Validates a Rejudge Problem API request
	 * 
	 * @param Request $r
	 * @throws NotFoundException
	 */
	private static function validateRejudge(Request $r) {
		// We need to check problem_alias
		Validators::isStringNonEmpty($r["problem_alias"], "problem_alias");

		try {
			$r["problem"] = ProblemsDAO::getByAlias($r["problem_alias"]);
		} catch (Exception $e) {
			throw new InvalidDatabaseOperationException($e);
		}

		if (is_null($r["problem"])) {
			throw new NotFoundException("Problem not found");
		}

		// We need to check that the user can actually edit the problem
		if (!Authorization::CanEditProblem($r["current_user_id"], $r["problem"])) {
			throw new ForbiddenAccessException();
		}
	}

	/**
	 * Rejudge problem
	 * 
	 * @param Request $r
	 * @throws ApiException
	 * @throws InvalidDatabaseOperationException
	 */
	public static function apiRejudge(Request $r) {
		self::authenticateRequest($r);

		self::validateRejudge($r);

		// We need to rejudge runs after an update, let's initialize the grader
		self::initializeGrader();

		// Call Grader
		$runs = array();
		try {
			$runs = RunsDAO::search(new Runs(array(
								"problem_id" => $r["problem"]->getProblemId()
							)));

			foreach ($runs as $run) {
				$run->setStatus('new');
				$run->setVeredict('JE');
				$run->setScore(0);
				$run->setContestScore(0);
				RunsDAO::save($run);
				self::$grader->Grade($run->getRunId());

				// Expire details of the run				
				RunController::invalidateCacheOnRejudge($run);				
			}
		} catch (Exception $e) {
			self::$log->error("Failed to rejudge runs after problem update");
			self::$log->error($e);
			throw new InvalidDatabaseOperationException($e);
		}

		$response = array();

		// All clear
		$response["status"] = "ok";				

		return $response;
	}

	/**
	 * Update problem contents
	 * 
	 * @param Request $r
	 * @throws ApiException
	 * @throws InvalidDatabaseOperationException
	 */
	public static function apiUpdate(Request $r) {

		self::authenticateRequest($r);

		self::validateCreateOrUpdate($r, true /* is update */);

<<<<<<< HEAD
		// Update the Problem object
		$valueProperties = array(
			"public",
			"title",
			"validator"			=> ["Validator", true /* requires rejudge */],
			"time_limit"		=> ["TimeLimit", true /* requires rejudge */],
			"memory_limit"	=> ["MemoryLimit", true /* requires rejudge */],
			"source",
			"order",
		);
		$requiresRejudge = self::updateValueProperties($r, $r["problem"], $valueProperties);
=======
		$requiresRejudge = false;

		// Update the Problem object        
		if (!is_null($r["public"])) {
			$r["problem"]->setPublic($r["public"]);
		}

		if (!is_null($r["title"])) {
			$r["problem"]->setTitle($r["title"]);
		}

		if (!is_null($r["validator"])) {
			if ($r["validator"] != $r["problem"]->getValidator()) {
				$requiresRejudge = true;
			}

			$r["problem"]->setValidator($r["validator"]);
		}

		if (!is_null($r["time_limit"])) {
			if ($r["time_limit"] != $r["problem"]->getTimeLimit()) {
				$requiresRejudge = true;
			}

			$r["problem"]->setTimeLimit($r["time_limit"]);
		}

		if (!is_null($r["output_limit"])) {
			if ($r["output_limit"] != $r["problem"]->getOutputLimit()) {
				$requiresRejudge = true;
			}

			$r["problem"]->setOutputLimit($r["output_limit"]);
		}

		if (!is_null($r["memory_limit"])) {
			if ($r["memory_limit"] != $r["problem"]->getMemoryLimit()) {
				$requiresRejudge = true;
			}

			$r["problem"]->setMemoryLimit($r["memory_limit"]);
		}

		if (!is_null($r["source"])) {
			$r["problem"]->setSource($r["source"]);
		}

		if (!is_null($r["order"])) {
			$r["problem"]->setOrder($r["order"]);
		}
>>>>>>> 078140dd

		$response = array();
		$problemDeployer = new ProblemDeployer();

		// Insert new problem
		try {
			//Begin transaction
			ProblemsDAO::transBegin();

			if (isset($_FILES['problem_contents']) && FileHandler::GetFileUploader()->IsUploadedFile($_FILES['problem_contents']['tmp_name'])) {
				$requiresRejudge = true;

				// DeployProblemZip requires alias => problem_alias
				$r["alias"] = $r["problem_alias"];

				$problemDeployer->update($r);

				// Calculate output limit.
				$output_limit = $problemDeployer->getOutputLimit($r);

				if ($output_limit != -1) {
					$r['problem']->setOutputLimit($output_limit);
				}

				$response["uploaded_files"] = $problemDeployer->filesToUnzip;
			}

			// Save the contest object with data sent by user to the database
			ProblemsDAO::save($r["problem"]);

			//End transaction
			ProblemsDAO::transEnd();
		} catch (ApiException $e) {
			// Operation failed in the data layer, rollback transaction 
			ProblemsDAO::transRollback();

			throw $e;
		} catch (Exception $e) {
			// Operation failed in the data layer, rollback transaction 
			ProblemsDAO::transRollback();

			throw new InvalidDatabaseOperationException($e);
		}

		if (($requiresRejudge === true) && (OMEGAUP_ENABLE_REJUDGE_ON_PROBLEM_UPDATE === true)) {
			self::$log->info("Calling ProblemController::apiRejudge");
			try {
				self::apiRejudge($r);
			} catch (Exception $e) {
				self::$log->error("Best efort ProblemController::apiRejudge failed", $e);
			}
		}

		if ($r["redirect"] === true) {
			header('Location: ' . $_SERVER['HTTP_REFERER']);
		}

		// All clear
		$response["status"] = "ok";

		// Invalidar problem statement cache @todo invalidar todos los lenguajes
		Cache::deleteFromCache(Cache::PROBLEM_STATEMENT, $r["problem"]->getAlias() . "-es");						

		return $response;
	}
		
	/**
	 * Updates problem statement only	 
	 * 
	 * @param Request $r
	 * @return array
	 * @throws ApiException
	 * @throws InvalidDatabaseOperationException
	 */
	public static function apiUpdateStatement(Request $r) {
		
		self::authenticateRequest($r);
		
		self::validateCreateOrUpdate($r, true);
		
		// Validate statement
		Validators::isStringNonEmpty($r["statement"], "statement");
		
		// Check lang, default is "es", more languages to come...
		Validators::isInEnum($r["lang"], "lang", array("en", "es"), false /* is_required */);
		if (is_null($r["lang"])) {
			$r["lang"] = "es";
		}				
		
		try {			
			
			// DeployProblemZip requires alias => problem_alias
			$r["alias"] = $r["problem_alias"];
			
			$problemDeployer = new ProblemDeployer();
			
			$problemDeployer->updateStatement($r);
			
			// Invalidar problem statement cache
			Cache::deleteFromCache(Cache::PROBLEM_STATEMENT, $r["problem"]->getAlias() . "-" . $r["lang"]);			
			
		} catch (ApiException $e) {
			throw $e;
		} catch (Exception $e) {
			throw new InvalidDatabaseOperationException($e);
		}
		
		// All clear
		$response["status"] = "ok";
		return $response;
	}

	/**
	 * Validate problem Details API
	 * 
	 * @param Request $r
	 * @throws ApiException
	 * @throws InvalidDatabaseOperationException
	 * @throws NotFoundException
	 * @throws ForbiddenAccessException
	 */
	private static function validateDetails(Request $r) {

		Validators::isStringNonEmpty($r["contest_alias"], "contest_alias", false);
		Validators::isStringNonEmpty($r["problem_alias"], "problem_alias");

		// Lang is optional. Default is ES
		if (!is_null($r["lang"])) {
			Validators::isStringOfMaxLength($r["lang"], "lang", 2);
		} else {
			$r["lang"] = "es";
		}

		try {
			$r["problem"] = ProblemsDAO::getByAlias($r["problem_alias"]);
		} catch (Exception $e) {
			throw new InvalidDatabaseOperationException($e);
		}

		if (is_null($r["problem"])) {
			throw new NotFoundException("Problem not found");
		}

		// If we request a problem inside a contest
		if (!is_null($r["contest_alias"])) {
			// Is the combination contest_id and problem_id valid?
			try {
				$r["contest"] = ContestsDAO::getByAlias($r["contest_alias"]);

				if (is_null($r["contest"])) {
					throw new NotFoundException("Contest not found");
				}

				if (is_null(ContestProblemsDAO::getByPK($r["contest"]->getContestId(), $r["problem"]->getProblemId()))) {
					throw new NotFoundException("Problem not found in contest given");
				}
			} catch (ApiException $apiException) {
				throw $apiException;
			} catch (Exception $e) {
				throw new InvalidDatabaseOperationException($e);
			}


			// If the contest is private, verify that our user is invited
			if ($r["contest"]->getPublic() === 0) {
				if (is_null(ContestsUsersDAO::getByPK($r["current_user_id"], $r["contest"]->getContestId())) && !Authorization::IsContestAdmin($r["current_user_id"], $r["contest"])) {
					throw new ForbiddenAccessException();
				}
			}

			// If the contest has not started, user should not see it, unless it is admin
			if (!$r["contest"]->hasStarted($r["current_user_id"]) && !Authorization::IsContestAdmin($r["current_user_id"], $r["contest"])) {
				throw new ForbiddenAccessException("Contest has not started yet.");
			}
		} else {

			if (!Authorization::CanEditProblem($r["current_user_id"], $r["problem"])) {
				// If the problem is requested outside a contest, we need to check that it is not private
				if ($r["problem"]->getPublic() == "0") {
					throw new ForbiddenAccessException("Problem is marked as private.");
				}
			}
		}
	}

	/**
	 * Entry point for Problem Details API
	 * 
	 * @param Request $r
	 * @throws InvalidFilesystemOperationException
	 * @throws InvalidDatabaseOperationException
	 */
	public static function apiDetails(Request $r) {
		// Get user
		self::authenticateRequest($r);

		// Validate request
		self::validateDetails($r);

		$response = array();

		// Create array of relevant columns
		$relevant_columns = array("title", "author_id", "alias", "validator", "time_limit", "memory_limit", "output_limit", "visits", "submissions", "accepted", "difficulty", "creation_date", "source", "order", "points", "public");

		// Read the file that contains the source
		if ($r["problem"]->getValidator() != 'remote') {
			
			Cache::getFromCacheOrSet(Cache::PROBLEM_STATEMENT, $r["problem"]->getAlias() . "-" . $r["lang"], $r, function(Request $r) {
				
				$source_path = PROBLEMS_PATH . DIRECTORY_SEPARATOR . $r["problem"]->getAlias() . DIRECTORY_SEPARATOR . 'statements' . DIRECTORY_SEPARATOR . $r["lang"] . ".html";

				try {
					$file_content = FileHandler::ReadFile($source_path);
				} catch (Exception $e) {
					throw new InvalidFilesystemOperationException($e);
				}
				
				return $file_content;
				
			}, $file_content, APC_USER_CACHE_PROBLEM_STATEMENT_TIMEOUT);																

			// Add problem statement to source
			$response["problem_statement"] = $file_content;						
			
		} else if ($r["problem"]->getServer() == 'uva') {
			$response["problem_statement"] = '<iframe src="http://acm.uva.es/p/v' . substr($r["problem"]->getRemoteId(), 0, strlen($r["problem"]->getRemoteId()) - 2) . '/' . $r["problem"]->getRemoteId() . '.html"></iframe>';
		}

		// Add the problem the response
		$response = array_merge($response, $r["problem"]->asFilteredArray($relevant_columns));

		// Create array of relevant columns for list of runs
		$relevant_columns = array("guid", "language", "status", "veredict", "runtime", "memory", "score", "contest_score", "time", "submit_delay");

		// Search the relevant runs from the DB
		$contest = ContestsDAO::getByAlias($r["contest_alias"]);

		$keyrun = new Runs(array(
					"user_id" => $r["current_user_id"],
					"problem_id" => $r["problem"]->getProblemId(),
					"contest_id" => is_null($r["contest"]) ? null : $r["contest"]->getContestId()
				));

		// Get all the available runs done by the current_user
		try {
			$runs_array = RunsDAO::search($keyrun);
		} catch (Exception $e) {
			// Operation failed in the data layer
			throw new InvalidDatabaseOperationException($e);
		}

		// Add each filtered run to an array
		if (count($runs_array) >= 0) {
			$runs_filtered_array = array();
			foreach ($runs_array as $run) {
				$filtered = $run->asFilteredArray($relevant_columns);
				$filtered['time'] = strtotime($filtered['time']);
				array_push($runs_filtered_array, $filtered);
			}
		}

		if (!is_null($r["contest"])) {
			// At this point, contestant_user relationship should be established.
			try {
				$contest_user = ContestsUsersDAO::CheckAndSaveFirstTimeAccess(
									$r["current_user_id"], $r["contest"]->getContestId());
			} catch (Exception $e) {
				// Operation failed in the data layer
				throw new InvalidDatabaseOperationException($e);
			}

			// As last step, register the problem as opened
			if (!ContestProblemOpenedDAO::getByPK(
							$r["contest"]->getContestId(), $r["problem"]->getProblemId(), $r["current_user_id"])) {
				//Create temp object
				$keyContestProblemOpened = new ContestProblemOpened(array(
							"contest_id" => $r["contest"]->getContestId(),
							"problem_id" => $r["problem"]->getProblemId(),
							"user_id" => $r["current_user_id"]
						));

				try {
					// Save object in the DB
					ContestProblemOpenedDAO::save($keyContestProblemOpened);
				} catch (Exception $e) {
					// Operation failed in the data layer
					throw new InvalidDatabaseOperationException($e);
				}
			}
		}						
		
		// Add the procesed runs to the request
		$response["runs"] = $runs_filtered_array;		
		$response["score"] = self::bestScore($r);
		$response["status"] = "ok";
		return $response;
	}

	/**
	 * Validate problem Details API
	 * 
	 * @param Request $r
	 * @throws ApiException
	 * @throws InvalidDatabaseOperationException
	 * @throws NotFoundException
	 * @throws ForbiddenAccessException
	 */
	private static function validateRuns(Request $r) {
		Validators::isStringNonEmpty($r["problem_alias"], "problem_alias");

		// Is the problem valid?
		try {
			$r["problem"] = ProblemsDAO::getByAlias($r["problem_alias"]);
		} catch (ApiException $apiException) {
			throw $apiException;
		} catch (Exception $e) {
			throw new InvalidDatabaseOperationException($e);
		}
	}

	/**
	 * Entry point for Problem runs API
	 * 
	 * @param Request $r
	 * @throws InvalidFilesystemOperationException
	 * @throws InvalidDatabaseOperationException
	 */
	public static function apiRuns(Request $r) {
		// Get user
		self::authenticateRequest($r);

		// Validate request
		self::validateRuns($r);

		$response = array();

		$keyrun = new Runs(array(
					"user_id" => $r["current_user_id"],
					"problem_id" => $r["problem"]->getProblemId()
				));

		// Get all the available runs
		try {
			$runs_array = RunsDAO::search($keyrun);
		} catch (Exception $e) {
			// Operation failed in the data layer
			throw new InvalidDatabaseOperationException($e);
		}

		// Create array of relevant columns for list of runs
		$relevant_columns = array("guid", "language", "status", "veredict", "runtime", "memory", "score", "contest_score", "time", "submit_delay");

		// Add each filtered run to an array
		$response["runs"] = array();
		if (count($runs_array) >= 0) {
			$runs_filtered_array = array();
			foreach ($runs_array as $run) {
				$filtered = $run->asFilteredArray($relevant_columns);
				$filtered['time'] = strtotime($filtered['time']);
				array_push($response['runs'], $filtered);
			}
		}

		$response["status"] = "ok";
		return $response;
	}

	/**
	 * Stats of a problem
	 * 
	 * @param Request $r
	 * @return array
	 * @throws ForbiddenAccessException
	 * @throws InvalidDatabaseOperationException
	 */
	public static function apiStats(Request $r) {

		// Get user
		self::authenticateRequest($r);

		// Validate request
		self::validateRuns($r);

		// We need to check that the user has priviledges on the problem
		if (!Authorization::CanEditProblem($r["current_user_id"], $r["problem"])) {
			throw new ForbiddenAccessException();
		}

		try {
			// Array of GUIDs of pending runs
			$pendingRunsGuids = RunsDAO::GetPendingRunsOfProblem($r["problem"]->getProblemId());

			// Count of pending runs (int)
			$totalRunsCount = RunsDAO::CountTotalRunsOfProblem($r["problem"]->getProblemId());

			// List of veredicts			
			$veredict_counts = array();

			foreach (self::$veredicts as $veredict) {
				$veredict_counts[$veredict] = RunsDAO::CountTotalRunsOfProblemByVeredict($r["problem"]->getProblemId(), $veredict);
			}

			// Array to count AC stats per case.
			// Let's try to get the last snapshot from cache.
			$problemStatsCache = new Cache(Cache::PROBLEM_STATS, $r["problem"]->getAlias());
			$cases_stats = $problemStatsCache->get();
			if (is_null($cases_stats)) {
				// Initialize the array at counts = 0
				$cases_stats = array();
				$cases_stats["counts"] = array();

				// We need to save the last_id that we processed, so next time we do not repeat this
				$cases_stats["last_id"] = 0;

				// Build problem dir
				$problem_dir = PROBLEMS_PATH . '/' . $r["problem"]->getAlias() . '/cases/';

				// Get list of cases
				$dir = opendir($problem_dir);
				if (is_dir($problem_dir)) {
					while (($file = readdir($dir)) !== false) {
						// If we have an input
						if (strstr($file, ".in")) {
							// Initialize it to 0
							$cases_stats["counts"][str_replace(".in", "", $file)] = 0;
						}
					}
					closedir($dir);
				}
			}

			// Get all runs of this problem after the last id we had
			$runs = RunsDAO::searchRunIdGreaterThan(new Runs(array("problem_id" => $r["problem"]->getProblemId())), $cases_stats["last_id"], "run_id");

			// For each run we got
			foreach ($runs as $run) {
				// Build grade dir
				$grade_dir = RUNS_PATH . '/../grade/' . $run->getRunId();

				// Skip it if it didn't produce outputs 
				if (file_exists("$grade_dir.err")) {
					continue;
				} else if (is_dir($grade_dir)) {
					// Try to open the details file.
					if (file_exists("$grade_dir/details.json")) {
						$details = json_decode(file_get_contents("$grade_dir/details.json"));
						foreach ($details as $group) {
							foreach ($group->cases as $case) {
								if ($case->score > 0) {
									$cases_stats["counts"][$case->name]++;
								}
							}
						}
					} else if ($dir = opendir($grade_dir)) {
						// Read all files in this run directory
						while (($file = readdir($dir)) !== false) {

							// Skip non output cases
							if ($file == '.' || $file == '..' || !strstr($file, ".meta")) {
								continue;
							}

							// Get the case name
							$case_name = str_replace(".meta", "", $file);

							// If we have an output
							if (file_exists("$grade_dir/" . str_replace(".meta", ".out", $file))) {

								// Get the output of this case
								$out = str_replace(".meta", ".out", $file);
								$case_out = `diff -wuBbi $problem_dir/$out $grade_dir/$out | tail -n +3 | head -n50`;

								// If the output was empty
								if (strcmp($case_out, "") === 0) {
									$cases_stats["counts"][$case_name]++;
								}
							}
						}

						// Close this run dir
						closedir($dir);
					}
				}
			}
		} catch (Exception $e) {
			throw new InvalidDatabaseOperationException($e);
		}

		// Save the last id we saw in case we saw something
		if (!is_null($runs) && count($runs) > 0) {
			$cases_stats["last_id"] = $runs[count($runs) - 1]->getRunId();
		}

		// Save in cache what we got
		$problemStatsCache->set($cases_stats, APC_USER_CACHE_PROBLEM_STATS_TIMEOUT);

		return array(
			"total_runs" => $totalRunsCount,
			"pending_runs" => $pendingRunsGuids,
			"veredict_counts" => $veredict_counts,
			"cases_stats" => $cases_stats["counts"],
			"status" => "ok"
		);
	}

	/**
	 * Validate list request
	 * 
	 * @param Request $r
	 */
	private static function validateList(Request $r) {

		Validators::isNumber($r["offset"], "offset", false);
		Validators::isNumber($r["rowcount"], "rowcount", false);

		// Defaults for offset and rowcount
		if (!isset($r["offset"])) {
			$r["offset"] = 0;
		}
		if (!isset($r["rowcount"])) {
			$r["rowcount"] = 400;
		}
	}

	/**
	 * List of public and user's private problems
	 * 
	 * @param Request $r
	 * @throws InvalidDatabaseOperationException
	 */
	public static function apiList(Request $r) {

		// Authenticate request
		try {
			self::authenticateRequest($r);
		} catch (ForbiddenAccessException $e) {
			// Do nothing, we allow unauthenticated users to use this API
		}

		self::validateList($r);

		$response = array();
		$response["results"] = array();
		for ($i = 0; $i < 2; $i++) {

			// Add private in the first pass, public in the second
			try {
				$problem_mask = NULL;
				if ($i === 0 && !is_null($r["current_user_id"])) {					
					if (Authorization::IsSystemAdmin($r["current_user_id"])) {						
						$problem_mask = new Problems(array(
								"public" => "0"
							));							
					} else {						
						// Sys admin can see al private problems
						$problem_mask = new Problems(array(
								"public" => "0",
								"author_id" => $r["current_user_id"]
							));
					}					
				} else if ($i === 1) {
					$problem_mask = new Problems(array(
								"public" => 1
							));
				}

				if (!is_null($problem_mask)) {					
					$problems = ProblemsDAO::search($problem_mask, "problem_id", 'DESC', $r["offset"], $r["rowcount"]);
					
					foreach ($problems as $problem) {
						array_push($response["results"], $problem->asArray());
					}
				}
			} catch (Exception $e) {
				throw new InvalidDatabaseOperationException($e);
			}
		}

		// Sort result by name 
		usort($response["results"], function($a, $b) {			
			return strcmp($a["title"], $b["title"]);
		});
				
		// Add users' best scores to the list
		foreach ($response["results"] as &$problemData) {
			// If we have a logged-in user (this API can be accessed by non-logged in users)
			if (!is_null($r['current_user_id'])) {
				$problemData['score'] = RunsDAO::GetBestScore($problemData['problem_id'], $r['current_user_id']);
			} else {
				$problemData['score'] = 0;
			}
		}
		
		
		$response["status"] = "ok";
		return $response;
	}

	/**
	 * 
	 * Gets a list of problems where current user is the owner
	 * 
	 * @param Request $r
	 */
	public static function apiMyList(Request $r) {

		self::authenticateRequest($r);
		self::validateList($r);

		$response = array();
		$response["results"] = array();

		try {
			$problems = NULL;
			if (Authorization::IsSystemAdmin($r["current_user_id"])) {
				$problems = ProblemsDAO::getAll(NULL, NULL, "problem_id", 'DESC');
			} else {
				$problem_mask = new Problems(array(
							"author_id" => $r["current_user_id"]
						));
				$problems = ProblemsDAO::search($problem_mask, "problem_id", 'DESC', $r["offset"], $r["rowcount"]);
			}

			foreach ($problems as $problem) {
				array_push($response["results"], $problem->asArray());
			}
		} catch (Exception $e) {
			throw new InvalidDatabaseOperationException($e);
		}

		$response["status"] = "ok";
		return $response;
	}
	
	/**
	 * Returns the best score for a problem
	 * 
	 * @param Request $r
	 */
	public static function apiBestScore(Request $r) {
		
		self::authenticateRequest($r);
		
		// Uses same params as apiDetails, except for lang, which is optional
		self::validateDetails($r);
		
		// If username is set in the request, we use that user as target.
		// else, we query using current_user
		$user = self::resolveTargetUser($r);
		
		$response["score"] = self::bestScore($r, $user);
		$response["status"] = "ok";
		return $response;
	}
	
	/**
	 * Returns the best score of a problem.
	 * Problem must be loadad in $r["problem"]
	 * Contest could be loadad in $r["contest"]. If set, will only look for
	 * runs inside that contest.
	 * 
	 * Authentication is expected to be performed earlier.
	 * 
	 * @param Request $r
	 * @return float
	 * @throws InvalidDatabaseOperationException
	 */
	private static function bestScore(Request $r, Users $user = null) {
		
		$current_user_id = (is_null($user) ? $r["current_user_id"] : $user->getUserId());
		
		$score = 0;
		try {
			// Add best score info
			if (is_null($r["contest"])) {
				$score = RunsDAO::GetBestScore($r["problem"]->getProblemId(), $current_user_id);
			} else {
				$bestRun = RunsDAO::GetBestRun($r["contest"]->getContestId(), $r["problem"]->getProblemId(), $current_user_id, strtotime($r["contest"]->getFinishTime()), false /*showAllRuns*/);								
				$score = is_null($bestRun->getContestScore()) ? 0 : $bestRun->getContestScore();
			}				
		} catch(Exception $e) {
			throw new InvalidDatabaseOperationException($e);
		}
		
		return $score;
	}

}<|MERGE_RESOLUTION|>--- conflicted
+++ resolved
@@ -312,7 +312,6 @@
 
 		self::validateCreateOrUpdate($r, true /* is update */);
 
-<<<<<<< HEAD
 		// Update the Problem object
 		$valueProperties = array(
 			"public",
@@ -324,58 +323,6 @@
 			"order",
 		);
 		$requiresRejudge = self::updateValueProperties($r, $r["problem"], $valueProperties);
-=======
-		$requiresRejudge = false;
-
-		// Update the Problem object        
-		if (!is_null($r["public"])) {
-			$r["problem"]->setPublic($r["public"]);
-		}
-
-		if (!is_null($r["title"])) {
-			$r["problem"]->setTitle($r["title"]);
-		}
-
-		if (!is_null($r["validator"])) {
-			if ($r["validator"] != $r["problem"]->getValidator()) {
-				$requiresRejudge = true;
-			}
-
-			$r["problem"]->setValidator($r["validator"]);
-		}
-
-		if (!is_null($r["time_limit"])) {
-			if ($r["time_limit"] != $r["problem"]->getTimeLimit()) {
-				$requiresRejudge = true;
-			}
-
-			$r["problem"]->setTimeLimit($r["time_limit"]);
-		}
-
-		if (!is_null($r["output_limit"])) {
-			if ($r["output_limit"] != $r["problem"]->getOutputLimit()) {
-				$requiresRejudge = true;
-			}
-
-			$r["problem"]->setOutputLimit($r["output_limit"]);
-		}
-
-		if (!is_null($r["memory_limit"])) {
-			if ($r["memory_limit"] != $r["problem"]->getMemoryLimit()) {
-				$requiresRejudge = true;
-			}
-
-			$r["problem"]->setMemoryLimit($r["memory_limit"]);
-		}
-
-		if (!is_null($r["source"])) {
-			$r["problem"]->setSource($r["source"]);
-		}
-
-		if (!is_null($r["order"])) {
-			$r["problem"]->setOrder($r["order"]);
-		}
->>>>>>> 078140dd
 
 		$response = array();
 		$problemDeployer = new ProblemDeployer();
