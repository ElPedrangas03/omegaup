var omegaup = omegaup || {};

omegaup.API = {
<<<<<<< HEAD
	_wrapDeferred: function(jqXHR, transform) {
		var dfd = $.Deferred();
		jqXHR.done(function(data) {
			if (transform) {
				data = transform(data);
			}
			dfd.resolve(data);
		}).fail(function(jqXHR) {
			var errorData;
			try {
				errorData = JSON.parse(jqXHR.responseText);
			} catch (err) {
				errorData = {status: 'error', error: err};
			}
			dfd.resolve(errorData);
		});
		return dfd.promise();
	},

	currentSession: function() {
		return omegaup.API._wrapDeferred($.ajax({
			url: '/api/session/currentsession/',
			dataType: 'json'
		}));
	},

	time: function() {
		return omegaup.API._wrapDeferred($.ajax({
			url: '/api/time/get/',
			dataType: 'json'
		}));
	},

	createUser: function(s_Email, s_Username, s_PlainPassword, s_ReCaptchaToken, callback) {
		$.post(
			'/api/user/create/',
			{ email: s_Email, username: s_Username, password: s_PlainPassword, recaptcha : s_ReCaptchaToken },
			function (data) {
				if (data.status !== undefined && data.status == "error") {
					omegaup.UI.error(data.error);
				} else {
					if (callback !== undefined){ callback(data); }
				}
			},
			'json'
		).fail(function (data) {
			if (callback !== undefined) {
				try {
					callback(JSON.parse(data.responseText));
				} catch (err) {
					callback({status: 'error', error: err});
				}
			}
		});
	},

	createGroup: function(
						alias,
						name,
						description,
						callback
					) {
		$.post(
			'/api/group/create/' ,
			{
				alias				: alias,
				name				: name,
				description			: description,
			},
			function(data) {
				if (data.status !== undefined && data.status == "error") {
					omegaup.UI.error(data.error);
				}
				if (callback !== undefined) { callback(data); }
			},
			'json'
		).fail(function (data) {
			if (callback !== undefined) {
				try {
					callback(JSON.parse(data.responseText));
				} catch (err) {
					callback({status: 'error', error: err});
				}
			}
		});
	},

	createCourse: function(
						name,
						description,
						start_time,
						finish_time,
						alias,
						public,
						show_scoreboard,
						callback
					) {
		$.post(
			'/api/course/create/' ,
			{
				name				: name,
				description			: description,
				start_time			: start_time,
				finish_time			: finish_time,
				public				: public,
				alias				: alias,
				show_scoreboard			: show_scoreboard,
			},
			function(data) {
				if (data.status !== undefined && data.status == "error") {
					omegaup.UI.error(data.error);
				}
				if (callback !== undefined) { callback(data); }
			},
			'json'
		).fail(function (data) {
			if (callback !== undefined) {
				try {
					callback(JSON.parse(data.responseText));
				} catch (err) {
					callback({status: 'error', error: err});
				}
			}
		});
	},

	updateCourse: function(
						course_alias,
						name,
						description,
						start_time,
						finish_time,
						alias,
						show_scoreboard,
						callback
					) {
		$.post(
			'/api/course/update/course_alias/' + encodeURIComponent(course_alias) + '/' ,
			{
				course_alias        : course_alias,
				name				: name,
				description			: description,
				start_time			: start_time,
				finish_time			: finish_time,
				alias				: alias,
				show_scoreboard     : show_scoreboard,
			},
			function(data) {
				if (data.status !== undefined && data.status == "error") {
					omegaup.UI.error(data.error);
				} else {
					if (callback !== undefined) { callback(data); }
				}
			},
			'json'
		).fail(function (data) {
			if (callback !== undefined) {
				try {
					callback(JSON.parse(data.responseText));
				} catch (err) {
					callback({status: 'error', error: err});
				}
			}
		});
	},
	createCourseAssignment: function(
						course_alias,
						name,
						description,
						start_time,
						finish_time,
						alias,
						assignment_type,
						callback
					) {
		$.post(
			'/api/course/createAssignment/',
			{
				course_alias: course_alias,
				name: name,
				description: description,
				start_time: start_time,
				finish_time: finish_time,
				alias: alias,
				assignment_type: assignment_type,
			},
			function(data) {
				if (data.status !== undefined && data.status == "error") {
					omegaup.UI.error(data.error);
				}
				if (callback !== undefined) { callback(data); }
			},
			'json'
		).fail(function (data) {
			if (callback !== undefined) {
				try {
					callback(JSON.parse(data.responseText));
				} catch (err) {
					callback({status: 'error', error: err});
				}
			}
		});
	},

	addCourseAssignmentProblem: function(
						course_alias,
						assignment_alias,
						problem_alias,
						callback
					) {
		$.post(
			'/api/course/addProblem/',
			{
				course_alias: course_alias,
				assignment_alias: assignment_alias,
				problem_alias: problem_alias
			},
			function(data) {
				if (data.status !== undefined && data.status == "error") {
					omegaup.UI.error(data.error);
				}
				if (callback !== undefined) { callback(data); }
			},
			'json'
		).fail(function (data) {
			if (callback !== undefined) {
				try {
					callback(JSON.parse(data.responseText));
				} catch (err) {
					callback({status: 'error', error: err});
				}
			}
		});
	},

	getCourseAssignments: function(course_alias, callback) {
		$.get(
			'/api/course/listAssignments/',	{
				course_alias : course_alias
			},
			function (data) {
				if (data.status !== undefined && data.status == "error") {
					omegaup.UI.error(data.error);
				}
				if (callback !== undefined) { callback(data); }
			},
			'json'
		).fail(function(j, status, errorThrown) {
			try {
				callback(JSON.parse(j.responseText));
			} catch (err) {
				callback({status:'error', 'error':undefined});
			}
		});
	},

    getCourseAdminDetails: function(alias, callback) {
        $.get(
            '/api/course/admindetails/alias/' + encodeURIComponent(alias) + '/',
            function (data) {
                if (data.status == 'error') {
                    omegaup.UI.error(data.error);
                }
                if (data.status == 'ok') {
					data.start_time = omegaup.OmegaUp.time(data.start_time * 1000);
					data.finish_time = omegaup.OmegaUp.time(data.finish_time * 1000);
                }
                if (callback !== undefined) {
                    callback(data);
                }
            },
            'json'
        ).fail(function(j, status, errorThrown) {
			try {
				callback(JSON.parse(j.responseText));
			} catch (err) {
				callback({status:'error', 'error': undefined});
			}
        });
    },

	getCourseDetails: function(alias, callback) {
		$.get(
			'/api/course/details/alias/' + encodeURIComponent(alias) + '/',
			function (data) {
				if (data.status !== undefined && data.status == 'error') {
					omegaup.UI.error(data.error);
				}
				if (data.status == 'ok') {
					data.start_time = omegaup.OmegaUp.time(data.start_time * 1000);
					data.finish_time = omegaup.OmegaUp.time(data.finish_time * 1000);
				}
				if (callback !== undefined) {
					callback(data);
				}
			},
			'json'
		).fail(function(j, status, errorThrown) {
			try {
				callback(JSON.parse(j.responseText));
			} catch (err) {
				callback({status:'error', 'error': undefined});
			}
		});
	},

	createContest: function(
						title,
						description,
						start_time,
						finish_time,
						window_length,
						alias,
						points_decay_factor,
						submissions_gap,
						feedback,
						penalty,
						public,
						scoreboard,
						penalty_type,
						show_scoreboard_after,
						callback
					) {
		$.post(
			'/api/contest/create/' ,
			{
				title				: title,
				description			: description,
				start_time			: start_time,
				finish_time			: finish_time,
				window_length		: window_length,
				public				: public,
				alias				: alias,
				points_decay_factor	: points_decay_factor,
				submissions_gap		: submissions_gap,
				feedback			: feedback,
				penalty				: penalty ,
				scoreboard			: scoreboard,
				penalty_type	: penalty_type,
				show_scoreboard_after	: show_scoreboard_after
			},
			function(data) {
				if (data.status !== undefined && data.status == "error") {
					omegaup.UI.error(data.error);
				}
				if (callback !== undefined) { callback(data); }
			},
			'json'
		).fail(function (data) {
			if (callback !== undefined) {
				try {
					callback(JSON.parse(data.responseText));
				} catch (err) {
					callback({status: 'error', error: err});
				}
			}
		});
	},

	updateContest: function(
						contest_alias,
						title,
						description,
						start_time,
						finish_time,
						window_length,
						alias,
						points_decay_factor,
						submissions_gap,
						feedback,
						penalty,
						public,
						scoreboard,
						penalty_type,
						show_scoreboard_after,
						contestant_must_register,
						callback
					) {
		$.post(
			'/api/contest/update/contest_alias/' + encodeURIComponent(contest_alias) + '/' ,
			{
				contest_alias       : contest_alias,
				title				: title,
				description			: description,
				start_time			: start_time,
				finish_time			: finish_time,
				window_length		: window_length,
				public				: public,
				alias				: alias,
				points_decay_factor	: points_decay_factor,
				submissions_gap		: submissions_gap,
				feedback			: feedback,
				penalty				: penalty,
				scoreboard			: scoreboard,
				penalty_type		: penalty_type,
				show_scoreboard_after	: show_scoreboard_after,
				contestant_must_register	: contestant_must_register
			},
			function(data) {
				if (data.status !== undefined && data.status == "error") {
					omegaup.UI.error(data.error);
				} else {
					if (callback !== undefined) { callback(data); }
				}
			},
			'json'
		).fail(function (data) {
			if (callback !== undefined) {
				try {
					callback(JSON.parse(data.responseText));
				} catch (err) {
					callback({status: 'error', error: err});
				}
			}
		});
	},

	login: function(username, password, callback) {
		$.post(
			'/api/user/login/',
			{ usernameOrEmail: username, password: password },
			function (data) {
				callback(data);
			},
			'json'
		).fail(function (data) {
			if (callback !== undefined) {
				try {
					callback(JSON.parse(data.responseText));
				} catch (err) {
					callback({status: 'error', error: err});
				}
			}
		});
	},

	googleLogin: function(storeToken, callback) {
		$.post(
			'/api/session/googlelogin/',
			{ storeToken: storeToken },
			function (data) {
				callback(data);
			},
			'json'
		).fail(function (data) {
			if (callback !== undefined) {
				try {
					callback(JSON.parse(data.responseText));
				} catch (err) {
					callback({status: 'error', error: err});
				}
			}
		});
	},

	getUserStats: function(username, callback) {
		$.get(
			username == null ? '/api/user/stats/' : '/api/user/stats/username/' + encodeURIComponent(username),
			function (data) {
				callback(data);
			},
			'json'
		).fail(function(j, status, errorThrown) {
			try {
				callback(JSON.parse(j.responseText));
			} catch (err) {
				callback({status:'error', 'error':undefined});
			}
		});
	},

	getMyGroups: function(callback) {
		$.get(
			'/api/group/mylist/',
			function (data) {
				callback(data);
			},
			'json'
		).fail(function (data) {
			if (callback !== undefined) {
				try {
					callback(JSON.parse(data.responseText));
				} catch (err) {
					callback({status: 'error', error: err});
				}
			}
		});
	},

	getContests: function(params) {
		return omegaup.API._wrapDeferred($.ajax({
			url: '/api/contest/list/',
			data: params,
			dataType: 'json',
		}), function (result) {
			for (var idx in result.results) {
				var contest = result.results[idx];
				contest.start_time = omegaup.OmegaUp.time(contest.start_time * 1000);
				contest.finish_time = omegaup.OmegaUp.time(contest.finish_time * 1000);
			}
			return result;
		});
	},

	openContest: function(alias, callback) {
		$.get(
			'/api/contest/open/contest_alias/' + encodeURIComponent(alias) + '/',
			function (contest) {
				callback(contest);
			},
			'json'
		).fail(function(j, status, errorThrown) {
			try {
				callback(JSON.parse(j.responseText));
			} catch (err) {
				callback({status:'error', 'error':undefined});
			}
		});
	},

	getContest: function(alias, callback) {
		$.get(
			'/api/contest/details/contest_alias/' + encodeURIComponent(alias) + '/',
			function (contest) {
				if (contest.status == 'ok') {
					contest.start_time = omegaup.OmegaUp.time(contest.start_time * 1000);
					contest.finish_time = omegaup.OmegaUp.time(contest.finish_time * 1000);
					contest.submission_deadline = omegaup.OmegaUp.time(contest.submission_deadline * 1000);
					contest.show_penalty = (contest.penalty != 0 || contest.penalty_type != "none");
				}
				callback(contest);
			},
			'json'
		).fail(function(j, status, errorThrown) {
			try {
				callback(JSON.parse(j.responseText));
			} catch (err) {
				callback({status:'error', 'error':undefined});
			}
		});
	},

	getContestAdminDetails: function(alias, callback) {
		$.get(
			'/api/contest/admindetails/contest_alias/' + encodeURIComponent(alias) + '/',
			function (contest) {
				if (contest.status == 'ok') {
					contest.start_time = omegaup.OmegaUp.time(contest.start_time * 1000);
					contest.finish_time = omegaup.OmegaUp.time(contest.finish_time * 1000);
					contest.submission_deadline = omegaup.OmegaUp.time(contest.submission_deadline * 1000);
					contest.show_penalty = (contest.penalty != 0 || contest.penalty_type != "none");
				}
				callback(contest);
			},
			'json'
		).fail(function(j, status, errorThrown) {
			try {
				callback(JSON.parse(j.responseText));
			} catch (err) {
				callback({status:'error', 'error':undefined});
			}
		});
	},

	getContestPublicDetails: function(alias, callback) {
		$.get(
			'/api/contest/publicdetails/contest_alias/' + encodeURIComponent(alias) + '/',
			function (contest) {
				if (contest.status == 'ok') {
					contest.start_time = omegaup.OmegaUp.time(contest.start_time * 1000);
					contest.finish_time = omegaup.OmegaUp.time(contest.finish_time * 1000);
					contest.submission_deadline = omegaup.OmegaUp.time(contest.submission_deadline * 1000);
					contest.show_penalty = (contest.penalty != 0 || contest.penalty_type != "none");
				}
				callback(contest);
			},
			'json'
		).fail(function(j, status, errorThrown) {
			try {
				callback(JSON.parse(j.responseText));
			} catch (err) {
				callback({status:'error', 'error': undefined});
			}
		});
	},

	getContestByToken: function(alias, token, callback) {
		$.get(
			'/api/contest/details/contest_alias/' + encodeURIComponent(alias) + '/token/' + encodeURIComponent(token) + '/',
			function (contest) {
				if (contest.status == 'ok') {
					contest.start_time = omegaup.OmegaUp.time(contest.start_time * 1000);
					contest.finish_time = omegaup.OmegaUp.time(contest.finish_time * 1000);
					contest.show_penalty = (contest.penalty || contest.penalty_type != "none");
				}
				callback(contest);
			},
			'json'
		).fail(function(j, status, errorThrown) {
			try {
				callback(JSON.parse(j.responseText));
			} catch (err) {
				callback({status:'error', 'error':undefined});
			}
		});
	},

	getProfile: function(username, callback) {
		$.get(
			username == null ? '/api/user/profile/' : '/api/user/profile/username/' + encodeURIComponent(username) + '/',
			function (data) {
				if (data.status == 'ok') {
					data.userinfo.birth_date = omegaup.OmegaUp.time(data.userinfo.birth_date * 1000);
					data.userinfo.graduation_date = omegaup.OmegaUp.time(data.userinfo.graduation_date * 1000);
				}

				callback(data);
			},
			'json'
		).fail(function(j, status, errorThrown) {
			try {
				callback(JSON.parse(j.responseText));
			} catch (err) {
				callback({status:'error', 'error':undefined});
			}
		});
	},

	getCoderOfTheMonth: function(callback) {
		$.get(
			'/api/user/coderofthemonth/',
			function (data) {
				if (data.status == 'ok') {
					data.userinfo.birth_date = omegaup.OmegaUp.time(data.userinfo.birth_date * 1000);
					data.userinfo.graduation_date = omegaup.OmegaUp.time(data.userinfo.graduation_date * 1000);
				}

				callback(data);
			},
			'json'
		).fail(function(j, status, errorThrown) {
			try {
				callback(JSON.parse(j.responseText));
			} catch (err) {
				callback({status:'error', 'error':undefined});
			}
		});
	},

	arbitrateContestUserRequest: function(contest_alias, username, resolution, notes, callback) {
		$.post(
			'/api/contest/arbitraterequest/',
			{
				contest_alias: contest_alias,
				username : username,
				resolution : resolution,
				note : notes
			},
			function (data) {
				callback(data);
			},
			'json'
		).fail(function(j, status, errorThrown) {
			try {
				callback(JSON.parse(j.responseText));
			} catch (err) {
				callback({status:'error', 'error':undefined});
			}
		});
	},

	registerForContest: function(contest_alias, callback) {
		$.post(
			'/api/contest/registerforcontest/',
			{
				contest_alias: contest_alias,
			},
			function (data) {
				callback(data);
			},
			'json'
		).fail(function(j, status, errorThrown) {
			try {
				callback(JSON.parse(j.responseText));
			} catch (err) {
				callback({status:'error', 'error':undefined});
			}
		});
	},

	updateProblem: function(alias, public, callback) {
		$.post(
			'/api/problem/update/',
			{
				problem_alias: alias,
				public: public,
				message: public ? 'private -> public' : 'public -> private'
			},
			function (data) {
				callback(data);
			},
			'json'
		).fail(function(j, status, errorThrown) {
			try {
				callback(JSON.parse(j.responseText));
			} catch (err) {
				callback({status:'error', 'error':undefined});
			}
		});
	},

	updateProfile: function(name, birth_date, country_id, state_id, scholar_degree, graduation_date, school_id, school_name, locale, recruitment_optin, callback) {
		$.post(
			'/api/user/update/',
			{
				name: name,
				birth_date: birth_date,
				country_id: country_id,
				state_id: state_id,
				scholar_degree: scholar_degree,
				graduation_date: graduation_date,
				school_id : school_id,
				school_name : school_name,
				locale : locale,
				recruitment_optin: recruitment_optin
			},
			function (data) {
				callback(data);
			},
			'json'
		).fail(function(j, status, errorThrown) {
			try {
				callback(JSON.parse(j.responseText));
			} catch (err) {
				callback({status:'error', 'error':undefined});
			}
		});
	},

	updateBasicProfile: function(username, name, password, callback) {
		$.post(
			'/api/user/updatebasicinfo/',
			{
				username: username,
				name: name,
				password : password
			},
			function (data) {
				callback(data);
			},
			'json'
		).fail(function(j, status, errorThrown) {
			try {
				callback(JSON.parse(j.responseText));
			} catch (err) {
				callback({status:'error', 'error':undefined});
			}
		});
	},

	updateMainEmail: function(email, callback) {
		$.post(
			'/api/user/updateMainEmail/',
			{
				email: email
			},
			function (data) {
				callback(data);
			},
			'json'
		).fail(function(j, status, errorThrown) {
			try {
				callback(JSON.parse(j.responseText));
			} catch (err) {
				callback({status:'error', 'error':undefined});
			}
		});
	},

	addProblemToContest: function(contestAlias, order, problemAlias, points, callback) {
		$.post(
			'/api/contest/addProblem/contest_alias/' + encodeURIComponent(contestAlias) + '/problem_alias/' + encodeURIComponent(problemAlias) + '/',
			{
				problem_alias : problemAlias,
				points : points,
				order_in_contest : order
			},
			function (data) {
				callback(data);
			},
			'json'
		).fail(function(j, status, errorThrown) {
			try {
				callback(JSON.parse(j.responseText));
			} catch (err) {
				callback({status:'error', 'error':undefined});
			}
		});
	},

	removeProblemFromContest: function(contestAlias, problemAlias, callback) {
		$.get(
			'/api/contest/removeProblem/contest_alias/' + encodeURIComponent(contestAlias) + '/problem_alias/' + encodeURIComponent(problemAlias) + '/',
			function (data) {
				callback(data);
			},
			'json'
		).fail(function(j, status, errorThrown) {
			try {
				callback(JSON.parse(j.responseText));
			} catch (err) {
				callback({status:'error', 'error':undefined});
			}
		});
	},

	contestProblems: function(contestAlias, callback) {
		$.get(
			'/api/contest/problems/contest_alias/' + encodeURIComponent(contestAlias) + '/',
			function (data) {
				callback(data);
			},
			'json'
		).fail(function(j, status, errorThrown) {
			try {
				callback(JSON.parse(j.responseText));
			} catch (err) {
				callback({status:'error', 'error':undefined});
			}
		});
	},

	addAdminToContest: function(contestAlias, username, callback) {
		$.post(
			'/api/contest/addAdmin/contest_alias/' + encodeURIComponent(contestAlias) + '/',
			{
				usernameOrEmail : username
			},
			function (data) {
				callback(data);
			},
			'json'
		).fail(function(j, status, errorThrown) {
			try {
				callback(JSON.parse(j.responseText));
			} catch (err) {
				callback({status:'error', 'error':undefined});
			}
		});
	},

	removeAdminFromContest: function(contestAlias, username, callback) {
		$.post(
			'/api/contest/removeAdmin/contest_alias/' + encodeURIComponent(contestAlias) + '/',
			{
				usernameOrEmail : username
			},
			function (data) {
				callback(data);
			},
			'json'
		).fail(function(j, status, errorThrown) {
			try {
				callback(JSON.parse(j.responseText));
			} catch (err) {
				callback({status:'error', 'error':undefined});
			}
		});
	},

	addAdminToProblem: function(problemAlias, username, callback) {
		$.post(
			'/api/problem/addAdmin/problem_alias/' + encodeURIComponent(problemAlias) + '/',
			{
				usernameOrEmail : username
			},
			function (data) {
				callback(data);
			},
			'json'
		).fail(function(j, status, errorThrown) {
			try {
				callback(JSON.parse(j.responseText));
			} catch (err) {
				callback({status:'error', 'error':undefined});
			}
		});
	},

	removeAdminFromProblem: function(problemAlias, username, callback) {
		$.post(
			'/api/problem/removeAdmin/problem_alias/' + encodeURIComponent(problemAlias) + '/',
			{
				usernameOrEmail : username
			},
			function (data) {
				callback(data);
			},
			'json'
		).fail(function(j, status, errorThrown) {
			try {
				callback(JSON.parse(j.responseText));
			} catch (err) {
				callback({status:'error', 'error':undefined});
			}
		});
	},

	addGroupAdminToContest: function(contestAlias, alias, callback) {
		$.post(
			'/api/contest/addGroupAdmin/contest_alias/' + encodeURIComponent(contestAlias) + '/',
			{
				group: alias
			},
			function (data) {
				callback(data);
			},
			'json'
		).fail(function(j, status, errorThrown) {
			try {
				callback(JSON.parse(j.responseText));
			} catch (err) {
				callback({status:'error', 'error':undefined});
			}
		});
	},

	removeGroupAdminFromContest: function(contestAlias, alias, callback) {
		$.post(
			'/api/contest/removeGroupAdmin/contest_alias/' + encodeURIComponent(contestAlias) + '/',
			{
				group: alias
			},
			function (data) {
				callback(data);
			},
			'json'
		).fail(function(j, status, errorThrown) {
			try {
				callback(JSON.parse(j.responseText));
			} catch (err) {
				callback({status:'error', 'error':undefined});
			}
		});
	},

	addGroupAdminToProblem: function(problemAlias, alias, callback) {
		$.post(
			'/api/problem/addGroupAdmin/problem_alias/' + encodeURIComponent(problemAlias) + '/',
			{
				group: alias
			},
			function (data) {
				callback(data);
			},
			'json'
		).fail(function(j, status, errorThrown) {
			try {
				callback(JSON.parse(j.responseText));
			} catch (err) {
				callback({status:'error', 'error':undefined});
			}
		});
	},

	removeGroupAdminFromProblem: function(problemAlias, alias, callback) {
		$.post(
			'/api/problem/removeGroupAdmin/problem_alias/' + encodeURIComponent(problemAlias) + '/',
			{
				group: alias
			},
			function (data) {
				callback(data);
			},
			'json'
		).fail(function(j, status, errorThrown) {
			try {
				callback(JSON.parse(j.responseText));
			} catch (err) {
				callback({status:'error', 'error':undefined});
			}
		});
	},

	addTagToProblem: function(problemAlias, tagname, public, callback) {
		$.post(
			'/api/problem/addTag/problem_alias/' + encodeURIComponent(problemAlias) + '/',
			{
				name: tagname,
				public: public
			},
			function (data) {
				callback(data);
			},
			'json'
		).fail(function(j, status, errorThrown) {
			try {
				callback(JSON.parse(j.responseText));
			} catch (err) {
				callback({status:'error', 'error':undefined});
			}
		});
	},

	removeTagFromProblem: function(problemAlias, tagname, callback) {
		$.post(
			'/api/problem/removeTag/problem_alias/' + encodeURIComponent(problemAlias) + '/',
			{
				name : tagname
			},
			function (data) {
				callback(data);
			},
			'json'
		).fail(function(j, status, errorThrown) {
			try {
				callback(JSON.parse(j.responseText));
			} catch (err) {
				callback({status:'error', 'error':undefined});
			}
		});
	},

	addUserToGroup: function(groupAlias, username, callback) {
		$.post(
			'/api/group/addUser/group_alias/' + encodeURIComponent(groupAlias) + '/',
			{
				usernameOrEmail : username
			},
			function (data) {
				callback(data);
			},
			'json'
		).fail(function(j, status, errorThrown) {
			try {
				callback(JSON.parse(j.responseText));
			} catch (err) {
				callback({status:'error', 'error':undefined});
			}
		});
	},

	removeUserFromGroup: function(groupAlias, username, callback) {
		$.post(
			'/api/group/removeUser/group_alias/' + encodeURIComponent(groupAlias) + '/',
			{
				usernameOrEmail : username
			},
			function (data) {
				callback(data);
			},
			'json'
		).fail(function(j, status, errorThrown) {
			try {
				callback(JSON.parse(j.responseText));
			} catch (err) {
				callback({status:'error', 'error':undefined});
			}
		});
	},

	addScoreboardToGroup: function(groupAlias, alias, name, description, callback) {
		$.post(
			'/api/group/createScoreboard/group_alias/' + encodeURIComponent(groupAlias) + '/',
			{
				alias		: alias,
				name		: name,
				description : description
			},
			function (data) {
				callback(data);
			},
			'json'
		).fail(function(j, status, errorThrown) {
			try {
				callback(JSON.parse(j.responseText));
			} catch (err) {
				callback({status:'error', 'error':undefined});
			}
		});
	},

	addContestToScoreboard: function(groupAlias, scoreboardAlias, contestAlias, onlyAC, weight, callback) {
		$.post(
			'/api/groupScoreboard/addContest/group_alias/' + encodeURIComponent(groupAlias) + '/',
			{
				scoreboard_alias		: scoreboardAlias,
				contest_alias			: contestAlias,
				only_ac					: onlyAC,
				weight					: weight,
			},
			function (data) {
				callback(data);
			},
			'json'
		).fail(function(j, status, errorThrown) {
			try {
				callback(JSON.parse(j.responseText));
			} catch (err) {
				callback({status:'error', 'error':undefined});
			}
		});
	},

	removeContestFromScoreboard: function(groupAlias, scoreboardAlias, contestAlias, callback) {
		$.post(
			'/api/groupScoreboard/removeContest/group_alias/' + encodeURIComponent(groupAlias) + '/',
			{
				scoreboard_alias		: scoreboardAlias,
				contest_alias			: contestAlias
			},
			function (data) {
				callback(data);
			},
			'json'
		).fail(function(j, status, errorThrown) {
			try {
				callback(JSON.parse(j.responseText));
			} catch (err) {
				callback({status:'error', 'error':undefined});
			}
		});
	},

	addUserToContest: function(contestAlias, username, callback) {
		$.post(
			'/api/contest/addUser/contest_alias/' + encodeURIComponent(contestAlias) + '/',
			{
				usernameOrEmail : username
			},
			function (data) {
				callback(data);
			},
			'json'
		).fail(function(j, status, errorThrown) {
			try {
				callback(JSON.parse(j.responseText));
			} catch (err) {
				callback({status:'error', 'error':undefined});
			}
		});
	},

	removeUserFromContest: function(contestAlias, username, callback) {
		$.post(
			'/api/contest/removeUser/contest_alias/' + encodeURIComponent(contestAlias) + '/',
			{
				usernameOrEmail : username
			},
			function (data) {
				callback(data);
			},
			'json'
		).fail(function(j, status, errorThrown) {
			try {
				callback(JSON.parse(j.responseText));
			} catch (err) {
				callback({status:'error', 'error':undefined});
			}
		});
	},

	getProblems: function(callback) {
		$.get(
			'/api/problem/list/',
			function (data) {
				callback(data);
			},
			'json'
		).fail(function(j, status, errorThrown) {
			try {
				callback(JSON.parse(j.responseText));
			} catch (err) {
				callback({status:'error', 'error':undefined});
			}
		});
	},

	searchProblems: function(query, callback) {
		$.post(
			'/api/problem/list/',
			{query: query},
			function (data) {
				callback(data);
			},
			'json'
		).fail(function(j, status, errorThrown) {
			try {
				callback(JSON.parse(j.responseText));
			} catch (err) {
				callback({status:'error', 'error':undefined});
			}
		});
	},

	searchTags: function(query, callback) {
		$.post(
			'/api/tag/list/',
			{query: query},
			function (data) {
				callback(data);
			},
			'json'
		).fail(function(j, status, errorThrown) {
			try {
				callback(JSON.parse(j.responseText));
			} catch (err) {
				callback({status:'error', 'error':undefined});
			}
		});
	},

	searchSchools: function(query, callback) {
		$.post(
			'/api/school/list/',
			{query: query},
			function (data) {
				callback(data);
			},
			'json'
		).fail(function(j, status, errorThrown) {
			try {
				callback(JSON.parse(j.responseText));
			} catch (err) {
				callback({status:'error', 'error':undefined});
			}
		});
	},

	searchUsers: function(query, callback) {
		$.post(
			'/api/user/list/',
			{query: query},
			function (data) {
				callback(data);
			},
			'json'
		).fail(function(j, status, errorThrown) {
			try {
				callback(JSON.parse(j.responseText));
			} catch (err) {
				callback({status:'error', 'error':undefined});
			}
		});
	},

	searchGroups: function(query, callback) {
		$.post(
			'/api/group/list/',
			{query: query},
			function (data) {
				callback(data);
			},
			'json'
		).fail(function(j, status, errorThrown) {
			try {
				callback(JSON.parse(j.responseText));
			} catch (err) {
				callback({status:'error', 'error':undefined});
			}
		});
	},

	getMyProblems: function(callback) {
		$.get(
			'/api/problem/mylist/',
			function (data) {
				callback(data);
			},
			'json'
		).fail(function(j, status, errorThrown) {
			try {
				callback(JSON.parse(j.responseText));
			} catch (err) {
				callback({status:'error', 'error':undefined});
			}
		});
	},

	getMyContests: function(callback) {
		$.get(
			'/api/contest/mylist/',
			function (data) {
				for (var idx in data.results) {
					var contest = data.results[idx];
					contest.start_time = omegaup.OmegaUp.time(contest.start_time * 1000);
					contest.finish_time = omegaup.OmegaUp.time(contest.finish_time * 1000);
				}
				callback(data);
			},
			'json'
		).fail(function(j, status, errorThrown) {
			try {
				callback(JSON.parse(j.responseText));
			} catch (err) {
				callback({status:'error', 'error':undefined});
			}
		});
	},

	getProblem: function(contestAlias, problemAlias, callback, statement_type, show_solvers, language) {
		if (statement_type === undefined) {
			statement_type = "html";
		}
		var params = {statement_type:statement_type, show_solvers: !!show_solvers};
		if (language) {
			params.lang = language;
		}
		$.post(
			contestAlias === null ?
				'/api/problem/details/problem_alias/' + encodeURIComponent(problemAlias) + '/' :
				'/api/problem/details/contest_alias/' + encodeURIComponent(contestAlias) + '/problem_alias/' + encodeURIComponent(problemAlias) + '/',
			params,
			function (problem) {
				if (problem.runs) {
					for (var i = 0; i < problem.runs.length; i++) {
						problem.runs[i].time = omegaup.OmegaUp.time(problem.runs[i].time * 1000);
					}
				}
				callback(problem);
			},
			'json'
		).fail(function(j, status, errorThrown) {
			try {
				callback(JSON.parse(j.responseText));
			} catch (err) {
				callback({status:'error', 'error':undefined});
			}
		});
	},

	getGroupMembers: function(groupAlias, callback) {
		$.post(
			'/api/group/members/group_alias/' + encodeURIComponent(groupAlias) + '/',
			function (data) {
				callback(data);
			},
			'json'
		).fail(function(j, status, errorThrown) {
			try {
				callback(JSON.parse(j.responseText));
			} catch (err) {
				callback({status:'error', 'error':undefined});
			}
		});
	},

	getGroup: function(groupAlias, callback) {
		$.post(
			'/api/group/details/group_alias/' + encodeURIComponent(groupAlias) + '/',
			function (problem) {
				callback(problem);
			},
			'json'
		).fail(function(j, status, errorThrown) {
			try {
				callback(JSON.parse(j.responseText));
			} catch (err) {
				callback({status:'error', 'error':undefined});
			}
		});
	},

	getGroupScoreboard: function(groupAlias, scoreboardAlias, callback) {
		$.post(
			'/api/groupScoreboard/details/group_alias/' + encodeURIComponent(groupAlias) + '/',
			{
				scoreboard_alias : scoreboardAlias
			},
			function (problem) {
				callback(problem);
			},
			'json'
		).fail(function(j, status, errorThrown) {
			try {
				callback(JSON.parse(j.responseText));
			} catch (err) {
				callback({status:'error', 'error':undefined});
			}
		});
	},

	getProblemRuns: function(problemAlias, options, callback) {
		$.post(
			'/api/problem/runs/problem_alias/' + encodeURIComponent(problemAlias) + '/',
			options,
			function (problem) {
				if (problem.runs) {
					for (var i = 0; i < problem.runs.length; i++) {
						problem.runs[i].time = omegaup.OmegaUp.time(problem.runs[i].time * 1000);
					}
				}
				callback(problem);
			},
			'json'
		).fail(function (data) {
			if (callback !== undefined) {
				try {
					callback(JSON.parse(data.responseText));
				} catch (err) {
					callback({status: 'error', error: err});
				}
			}
		});
	},

	createProblem: function(contestAlias, problemAlias, callback) {
		$.post(
			'/api/problem/create/',
			{
				"author_username" : 0
			},
			function (problem) {
				if (problem.runs) {
					for (var i = 0; i < problem.runs.length; i++) {
						problem.runs[i].time = omegaup.OmegaUp.time(problem.runs[i].time * 1000);
					}
				}
				callback(problem);
			},
			'json'
		).fail(function (data) {
			if (callback !== undefined) {
				try {
					callback(JSON.parse(data.responseText));
				} catch (err) {
					callback({status: 'error', error: err});
				}
			}
		});
	},

	getContestRuns: function(contestAlias, options, callback) {
		$.post(
			'/api/contest/runs/contest_alias/' + encodeURIComponent(contestAlias) + '/',
			options,
			function (data) {
				for (var i = 0; i < data.runs.length; i++) {
					data.runs[i].time = omegaup.OmegaUp.time(data.runs[i].time * 1000);
				}
				callback(data);
			},
			'json'
		).fail(function (data) {
			if (callback !== undefined) {
				try {
					callback(JSON.parse(data.responseText));
				} catch (err) {
					callback({status: 'error', error: err});
				}
			}
		});
	},

	getContestStats: function(contestAlias, callback) {
		$.get(
			'/api/contest/stats/contest_alias/' + encodeURIComponent(contestAlias) + '/' ,
			function (data) {
				callback(data);
			},
			'json'
		).fail(function(j, status, errorThrown) {
			try {
				callback(JSON.parse(j.responseText));
			} catch (err) {
				callback({status:'error', 'error':undefined});
			}
		});
	},

	getContestUsers: function(contestAlias, callback) {
		$.get(
			'/api/contest/users/contest_alias/' + encodeURIComponent(contestAlias) + '/' ,
			function (data) {
				callback(data);
			},
			'json'
		).fail(function(j, status, errorThrown) {
			try {
				callback(JSON.parse(j.responseText));
			} catch (err) {
				callback({status:'error', 'error':undefined});
			}
		});
	},

	getContestRequests: function(contestAlias, callback) {
		$.get(
			'/api/contest/requests/contest_alias/' + encodeURIComponent(contestAlias) + '/' ,
			function (data) {
				callback(data);
			},
			'json'
		).fail(function(j, status, errorThrown) {
			try {
				callback(JSON.parse(j.responseText));
			} catch (err) {
				callback({status:'error', 'error':undefined});
			}
		});
	},

	getContestAdmins: function(contestAlias, callback) {
		$.get(
			'/api/contest/admins/contest_alias/' + encodeURIComponent(contestAlias) + '/' ,
			function (data) {
				callback(data);
			},
			'json'
		).fail(function(j, status, errorThrown) {
			try {
				callback(JSON.parse(j.responseText));
			} catch (err) {
				callback({status:'error', 'error':undefined});
			}
		});
	},

	getProblemAdmins: function(problemAlias, callback) {
		$.get(
			'/api/problem/admins/problem_alias/' + encodeURIComponent(problemAlias) + '/' ,
			function (data) {
				callback(data);
			},
			'json'
		).fail(function(j, status, errorThrown) {
			try {
				callback(JSON.parse(j.responseText));
			} catch (err) {
				callback({status:'error', 'error':undefined});
			}
		});
	},

	getProblemTags: function(problemAlias, callback) {
		$.get(
			'/api/problem/tags/problem_alias/' + encodeURIComponent(problemAlias) + '/' ,
			function (data) {
				callback(data);
			},
			'json'
		).fail(function(j, status, errorThrown) {
			try {
				callback(JSON.parse(j.responseText));
			} catch (err) {
				callback({status:'error', 'error':undefined});
			}
		});
	},

	getProblemStats: function(problemAlias, callback) {
		$.get(
			'/api/problem/stats/problem_alias/' + encodeURIComponent(problemAlias) + '/' ,
			function (data) {
				callback(data);
			},
			'json'
		).fail(function(j, status, errorThrown) {
			try {
				callback(JSON.parse(j.responseText));
			} catch (err) {
				callback({status:'error', 'error':undefined});
			}
		});
	},

	getProblemClarifications: function(problemAlias, offset, rowcount, callback) {
		$.get(
			'/api/problem/clarifications/problem_alias/' + encodeURIComponent(problemAlias) +
			'/offset/' + offset + '/rowcount/' + rowcount + '/',
			function (data) {
				for (var idx in data.clarifications) {
					var clarification = data.clarifications[idx];
					clarification.time = omegaup.OmegaUp.time(clarification.time * 1000);
				}
				callback(data);
			},
			'json'
		).fail(function(j, status, errorThrown) {
			try {
				callback(JSON.parse(j.responseText));
			} catch (err) {
				callback({status:'error', 'error':undefined});
			}
		});
	},

	getRankByProblemsSolved: function(rowcount, callback) {
		$.get(
			'/api/user/rankbyproblemssolved/rowcount/' + encodeURIComponent(rowcount) + '/',
			function (data) {
				callback(data);
			},
			'json'
		).fail(function(j, status, errorThrown) {
			try {
				callback(JSON.parse(j.responseText));
			} catch (err) {
				callback({status:'error', 'error':undefined});
			}
		});
	},

	getContestStatsForUser: function(username, callback) {
		$.get(
			username == null ? '/api/user/conteststats/' : '/api/user/conteststats/username/' + encodeURIComponent(username) + '/',
			function (data) {
				callback(data);
			},
			'json'
		).fail(function(j, status, errorThrown) {
			try {
				callback(JSON.parse(j.responseText));
			} catch (err) {
				callback({status:'error', 'error':undefined});
			}
		});
	},

	getProblemsSolved: function(username, callback) {
		$.get(
			username == null ? '/api/user/problemssolved/' : '/api/user/problemssolved/username/' + encodeURIComponent(username) + '/' ,
			function (data) {
				callback(data);
			},
			'json'
		).fail(function(j, status, errorThrown) {
			try {
				callback(JSON.parse(j.responseText));
			} catch (err) {
				callback({status:'error', 'error':undefined});
			}
		});
	},

	getRuns: function(options, callback) {
		$.post(
			'/api/run/list/',
			options,
			function (data) {
				for (var i = 0; i < data.runs.length; i++) {
					data.runs[i].time = omegaup.OmegaUp.time(data.runs[i].time * 1000);
				}
				callback(data);
			},
			'json'
		).fail(function(j, status, errorThrown) {
			try {
				callback(JSON.parse(j.responseText));
			} catch (err) {
				callback({status:'error', 'error':undefined});
			}
		});
	},

	submit: function(contestAlias, problemAlias, language, code, callback) {
		$.post(
			'/api/run/create/',
			{
				contest_alias: contestAlias,
				problem_alias: problemAlias,
				language: language,
				source: code
			},
			function (data) {
				callback(data);
			},
			'json'
		).fail(function(j, status, errorThrown) {
			try {
				callback(JSON.parse(j.responseText));
			} catch (err) {
				callback({status:'error', 'error':undefined});
			}
		});
	},

	runStatus: function(guid, callback) {
		$.get(
			'/api/run/status/run_alias/' + encodeURIComponent(guid) + '/',
			function (data) {
				data.time = omegaup.OmegaUp.time(data.time * 1000);
				callback(data);
			},
			'json'
		).fail(function (data) {
			if (callback !== undefined) {
				try {
					callback(JSON.parse(data.responseText));
				} catch (err) {
					callback({status: 'error', error: err});
				}
			}
		});
	},

	runDetails: function(guid, callback) {
		$.get(
			'/api/run/details/run_alias/' + encodeURIComponent(guid) + '/',
			function (data) {
				callback(data);
			},
			'json'
		).fail(function (data) {
			if (callback !== undefined) {
				try {
					callback(JSON.parse(data.responseText));
				} catch (err) {
					callback({status: 'error', error: err});
				}
			}
		});
	},

	runCounts: function(callback) {
		$.get(
			'/api/run/counts/',
			function (data) {
				callback(data);
			},
			'json'
		).fail(function (data) {
			if (callback !== undefined) {
				try {
					callback(JSON.parse(data.responseText));
				} catch (err) {
					callback({status: 'error', error: err});
				}
			}
		});
	},

	runSource: function(guid, callback) {
		$.get(
			'/api/run/source/run_alias/' + encodeURIComponent(guid) + '/',
			function (data) {
				callback(data);
			},
			'json'
		).fail(function (data) {
			if (callback !== undefined) {
				try {
					callback(JSON.parse(data.responseText));
				} catch (err) {
					callback({status: 'error', error: err});
				}
			}
		});
	},

	runRejudge: function(guid, debug, callback) {
		$.get(
			'/api/run/rejudge/run_alias/' + encodeURIComponent(guid) + '/' + (debug ? 'debug/true/' : ''),
			function (data) {
				callback(data);
			},
			'json'
		).fail(function (data) {
			if (callback !== undefined) {
				try {
					callback(JSON.parse(data.responseText));
				} catch (err) {
					callback({status: 'error', error: err});
				}
			}
		});
	},

	rejudgeProblem: function(problemAlias, callback) {
		$.get(
			'/api/problem/rejudge/problem_alias/' + encodeURIComponent(problemAlias) + '/',
			function (data) {
				callback(data);
			},
			'json'
		).fail(function (data) {
			if (callback !== undefined) {
				try {
					callback(JSON.parse(data.responseText));
				} catch (err) {
					callback({status: 'error', error: err});
				}
			}
		});
	},

	getRanking: function(contestAlias, callback) {
		$.get(
			'/api/contest/scoreboard/contest_alias/' + encodeURIComponent(contestAlias) + '/',
			function (data) {
				callback(data);
			},
			'json'
		).fail(function (data) {
			if (callback !== undefined) {
				try {
					callback(JSON.parse(data.responseText));
				} catch (err) {
					callback({status: 'error', error: err});
				}
			}
		});
	},

	getRankingByToken: function(contestAlias, token, callback) {
		$.get(
			'/api/contest/scoreboard/contest_alias/' + encodeURIComponent(contestAlias) + '/token/' + encodeURIComponent(token) + '/',
			function (data) {
				data.start_time = omegaup.OmegaUp.time(data.start_time * 1000);
				data.finish_time = omegaup.OmegaUp.time(data.finish_time * 1000);
				callback(data);
			},
			'json'
		).fail(function (data) {
			if (callback !== undefined) {
				try {
					callback(JSON.parse(data.responseText));
				} catch (err) {
					callback({status: 'error', error: err});
				}
			}
		});
	},

	getRankingEventsByToken: function(contestAlias, token, callback) {
		$.get(
			'/api/contest/scoreboardevents/contest_alias/' + encodeURIComponent(contestAlias) + '/token/' + encodeURIComponent(token) + '/',
			function (data) {
				callback(data);
			},
			'json'
		).fail(function (data) {
			if (callback !== undefined) {
				try {
					callback(JSON.parse(data.responseText));
				} catch (err) {
					callback({status: 'error', error: err});
				}
			}
		});
	},

	getRankByProblemsSolved: function(offset, rowcount, callback) {
		$.get(
			'/api/user/RankByProblemsSolved/offset/' + encodeURIComponent(offset) + '/rowcount/' + encodeURIComponent(rowcount) + '/',
			function (data) {
				callback(data);
			},
			'json'
		).fail(function (data) {
			if (callback !== undefined) {
				try {
					callback(JSON.parse(data.responseText));
				} catch (err) {
					callback({status: 'error', error: err});
				}
			}
		});
	},

	getRankingEvents: function(contestAlias, callback) {
		$.get(
			'/api/contest/scoreboardevents/contest_alias/' + encodeURIComponent(contestAlias) + '/',
			function (data) {
				callback(data);
			},
			'json'
		).fail(function (data) {
			if (callback !== undefined) {
				try {
					callback(JSON.parse(data.responseText));
				} catch (err) {
					callback({status: 'error', error: err});
				}
			}
		});
	},

	getScoreboardMerge: function(contestAliases, callback) {
		$.get(
			'/api/contest/scoreboardmerge/contest_aliases/' + contestAliases.map(encodeURIComponent).join(',') + '/',
			function (data) {
				callback(data);
			},
			'json'
		).fail(function (data) {
			if (callback !== undefined) {
				try {
					callback(JSON.parse(data.responseText));
				} catch (err) {
					callback({status: 'error', error: err});
				}
			}
		});
	},

	getGraderStats: function(callback) {
		$.get(
			'/api/grader/status/',
			function (data) {
				callback(data);
			},
			'json'
		).fail(function(j, status, errorThrown) {
			try {
				callback(JSON.parse(j.responseText));
			} catch (err) {
				callback({status:'ok', 'error':undefined});
			}
		});
	},

	getClarifications: function(contestAlias, offset, count, callback) {
		$.get(
			'/api/contest/clarifications/contest_alias/' + encodeURIComponent(contestAlias) + '/offset/' + encodeURIComponent(offset) + '/rowcount/' + encodeURIComponent(count) + '/',
			function (data) {
				for (var idx in data.clarifications) {
					var clarification = data.clarifications[idx];
					clarification.time = omegaup.OmegaUp.time(clarification.time * 1000);
				}
				callback(data);
			},
			'json'
		).fail(function (data) {
			if (callback !== undefined) {
				try {
					callback(JSON.parse(data.responseText));
				} catch (err) {
					callback({status: 'error', error: err});
				}
			}
		});
	},

	newClarification: function(contestAlias, problemAlias, message, callback) {
		$.post(
			'/api/clarification/create/',
			{
				contest_alias: contestAlias,
				problem_alias: problemAlias,
				message: message
			},
			function (data) {
				callback(data);
			},
			'json'
		).fail(function(j, status, errorThrown) {
			try {
				callback(JSON.parse(j.responseText));
			} catch (err) {
				callback({status:'ok', 'error':undefined});
			}
		});
	},

	updateClarification: function(clarificationId, answer, public, callback) {
		$.post(
			'/api/clarification/update/',
			{
				clarification_id: clarificationId,
				answer: answer,
				public: public ? 1 : 0
			},
			function (data) {
				callback(data);
			},
			'json'
		).fail(function(j, status, errorThrown) {
			try {
				callback(JSON.parse(j.responseText));
			} catch (err) {
				callback({status:'error', 'error':undefined});
			}
		});
	},

	UserEdit: function( username, name, email, birthDate, school, password, oldPassword, callback ){
		var toSend = {};

		if(username !== null) toSend.username = username;
		if(name !== null) toSend.name = name;
		if(email !== null) toSend.email = email;
		if(birthDate !== null) toSend.birthDate = birthDate;
		if(school !== null) toSend.school = school;
		if(password !== null) toSend.password = password;
		if(oldPassword !== null) toSend.oldPassword = oldPassword;

		$.post(
			'/api/controllername/user/edit/',
			toSend,
			function (data) {
				callback(data);
			},
			'json'
		).fail(function(j, status, errorThrown) {
			try {
				callback(JSON.parse(j.responseText));
			} catch (err) {
				callback({status:'error', 'error':undefined});
			}
		});
	},

	addUsersToInterview: function(interviewAlias, usernameOrEmailsCSV, callback) {
		$.post(
			'/api/interview/addUsers/interview_alias/' + encodeURIComponent(interviewAlias) + '/',
			{
				usernameOrEmailsCSV : usernameOrEmailsCSV
			},
			function (data) {
				callback(data);
			},
			'json'
		).fail(function(j, status, errorThrown) {
			try {
				callback(JSON.parse(j.responseText));
			} catch (err) {
				callback({status:'error', 'error':undefined});
			}
		});
	},

	getInterview: function(alias, callback) {
		$.get(
			'/api/interview/details/interview_alias/' + encodeURIComponent(alias) + '/',
			function (data) {
				callback(data);
			},
			'json'
		).fail(function (data) {
			if (callback !== undefined) {
				try {
					callback(JSON.parse(data.responseText));
				} catch (err) {
					callback({status: 'error', error: err});
				}
			}
		});
	},

	getInterviewStatsForUser: function(interviewAlias, username, callback) {
		$.get(
			'/api/user/interviewstats/username/' + encodeURIComponent(username) + '/interview/' + encodeURIComponent(interviewAlias),
			function (data) {
				callback(data);
			},
			'json'
		).fail(function(j, status, errorThrown) {
			try {
				callback(JSON.parse(j.responseText));
			} catch (err) {
				callback({status:'error', 'error':undefined});
			}
		});
	},

	getInterviews: function(callback) {
		$.get(
			'/api/interview/list/',
			function (data) {
				callback(data);
			},
			'json'
		).fail(function (data) {
			if (callback !== undefined) {
				try {
					callback(JSON.parse(data.responseText));
				} catch (err) {
					callback({status: 'error', error: err});
				}
			}
		});
	},

	createInterview: function(s_Alias, s_Title, s_Duration, callback) {
		$.post(
			'/api/interview/create/',
			{ alias : s_Alias, title : s_Title, duration : s_Duration},
			function (data) {
				if (data.status !== undefined && data.status == "error") {
					omegaup.UI.error(data.error);
				} else {
					if (callback !== undefined){ callback(data); }
				}
			},
			'json'
		).fail(function (data) {
			if (callback !== undefined) {
				try {
					callback(JSON.parse(data.responseText));
				} catch (err) {
					callback({status: 'error', error: err});
				}
			}
		});
	},

	forceVerifyEmail: function(username, callback) {
		$.post(
			'/api/user/verifyemail/',
			{
				usernameOrEmail: username,
			},
			function (data) {
				callback(data);
			},
			'json'
		).fail(function(j, status, errorThrown) {
			try {
				callback(JSON.parse(j.responseText));
			} catch (err) {
				callback({status:'error', 'error':undefined});
			}
		});
	},

	forceChangePassword: function(username, newpassword, callback) {
		$.post(
			'/api/user/changepassword/',
			{
				username: username,
				password: newpassword
			},
			function (data) {
				callback(data);
			},
			'json'
		).fail(function(j, status, errorThrown) {
			try {
				callback(JSON.parse(j.responseText));
			} catch (err) {
				callback({status:'error', 'error':undefined});
			}
		});
	},

	changePassword: function(oldPassword, newPassword, callback) {
		$.post(
			'/api/user/changepassword/',
			{
				old_password: oldPassword,
				password: newPassword
			},
			function (data) {
				callback(data);
			},
			'json'
		).fail(function(j, status, errorThrown) {
			try {
				callback(JSON.parse(j.responseText));
			} catch (err) {
				callback({status:'error', 'error':undefined});
			}
		});
	},

	resetCreate: function(email, callback) {
			omegaup.UI.dismissNotifications();
		$.post(
			'/api/reset/create',
			{ email: email },
			function(data) {
				omegaup.UI.success(data.message);
				callback();
			},
			'json'
		).fail(function(j, status, errorThrown) {
			omegaup.UI.error(JSON.parse(j.responseText).error);
			callback();
		});
	},

	resetUpdate: function(email, resetToken, password, passwordConfirmation, callback) {
			omegaup.UI.dismissNotifications();
			$.post(
			'/api/reset/update',
			{
				email: email,
				reset_token: resetToken,
				password: password,
				password_confirmation: passwordConfirmation
			},
			function(data) {
				omegaup.UI.success(data.message);
				callback();
			},
			'json'
		).fail(function(j, status, errorThrown) {
			omegaup.UI.error(JSON.parse(j.responseText).error);
			callback();
		});
	}
=======
  _wrapDeferred: function(jqXHR, transform) {
    var dfd = $.Deferred();
    jqXHR.done(function(data) {
           if (transform) {
             data = transform(data);
           }
           dfd.resolve(data);
         })
        .fail(function(jqXHR) {
          var errorData;
          try {
            errorData = JSON.parse(jqXHR.responseText);
          } catch (err) {
            errorData = {status: 'error', error: err};
          }
          dfd.resolve(errorData);
        });
    return dfd.promise();
  },

  currentSession: function() {
    return omegaup.API._wrapDeferred(
        $.ajax({url: '/api/session/currentsession/', dataType: 'json'}));
  },

  time: function() {
    return omegaup.API._wrapDeferred(
        $.ajax({url: '/api/time/get/', dataType: 'json'}));
  },

  createUser: function(s_Email, s_Username, s_PlainPassword, s_ReCaptchaToken,
                       callback) {
    $.post('/api/user/create/',
           {
             email: s_Email,
             username: s_Username,
             password: s_PlainPassword,
             recaptcha: s_ReCaptchaToken
           },
           function(data) {
             if (data.status !== undefined && data.status == 'error') {
               omegaup.UI.error(data.error);
             } else {
               if (callback !== undefined) {
                 callback(data);
               }
             }
           },
           'json')
        .fail(function(data) {
          if (callback !== undefined) {
            try {
              callback(JSON.parse(data.responseText));
            } catch (err) {
              callback({status: 'error', error: err});
            }
          }
        });
  },

  createGroup: function(alias, name, description, callback) {
    $.post('/api/group/create/',
           {
             alias: alias,
             name: name,
             description: description,
           },
           function(data) {
             if (data.status !== undefined && data.status == 'error') {
               omegaup.UI.error(data.error);
             }
             if (callback !== undefined) {
               callback(data);
             }
           },
           'json')
        .fail(function(data) {
          if (callback !== undefined) {
            try {
              callback(JSON.parse(data.responseText));
            } catch (err) {
              callback({status: 'error', error: err});
            }
          }
        });
  },

  createContest: function(
      title, description, start_time, finish_time, window_length, alias,
      points_decay_factor, submissions_gap, feedback, penalty, public,
      scoreboard, penalty_type, show_scoreboard_after, callback) {
    $.post('/api/contest/create/',
           {
             title: title,
             description: description,
             start_time: start_time,
             finish_time: finish_time,
             window_length: window_length, public: public,
             alias: alias,
             points_decay_factor: points_decay_factor,
             submissions_gap: submissions_gap,
             feedback: feedback,
             penalty: penalty,
             scoreboard: scoreboard,
             penalty_type: penalty_type,
             show_scoreboard_after: show_scoreboard_after
           },
           function(data) {
             if (data.status !== undefined && data.status == 'error') {
               omegaup.UI.error(data.error);
             }
             if (callback !== undefined) {
               callback(data);
             }
           },
           'json')
        .fail(function(data) {
          if (callback !== undefined) {
            try {
              callback(JSON.parse(data.responseText));
            } catch (err) {
              callback({status: 'error', error: err});
            }
          }
        });
  },

  updateContest: function(
      contest_alias, title, description, start_time, finish_time, window_length,
      alias, points_decay_factor, submissions_gap, feedback, penalty, public,
      scoreboard, penalty_type, show_scoreboard_after, contestant_must_register,
      callback) {
    $.post('/api/contest/update/contest_alias/' +
               encodeURIComponent(contest_alias) + '/',
           {
             contest_alias: contest_alias,
             title: title,
             description: description,
             start_time: start_time,
             finish_time: finish_time,
             window_length: window_length, public: public,
             alias: alias,
             points_decay_factor: points_decay_factor,
             submissions_gap: submissions_gap,
             feedback: feedback,
             penalty: penalty,
             scoreboard: scoreboard,
             penalty_type: penalty_type,
             show_scoreboard_after: show_scoreboard_after,
             contestant_must_register: contestant_must_register
           },
           function(data) {
             if (data.status !== undefined && data.status == 'error') {
               omegaup.UI.error(data.error);
             } else {
               if (callback !== undefined) {
                 callback(data);
               }
             }
           },
           'json')
        .fail(function(data) {
          if (callback !== undefined) {
            try {
              callback(JSON.parse(data.responseText));
            } catch (err) {
              callback({status: 'error', error: err});
            }
          }
        });
  },

  login: function(username, password, callback) {
    $.post('/api/user/login/', {usernameOrEmail: username, password: password},
           function(data) { callback(data); }, 'json')
        .fail(function(data) {
          if (callback !== undefined) {
            try {
              callback(JSON.parse(data.responseText));
            } catch (err) {
              callback({status: 'error', error: err});
            }
          }
        });
  },

  googleLogin: function(storeToken, callback) {
    $.post('/api/session/googlelogin/', {storeToken: storeToken},
           function(data) { callback(data); }, 'json')
        .fail(function(data) {
          if (callback !== undefined) {
            try {
              callback(JSON.parse(data.responseText));
            } catch (err) {
              callback({status: 'error', error: err});
            }
          }
        });
  },

  getUserStats: function(username, callback) {
    $.get(username == null ?
              '/api/user/stats/' :
              '/api/user/stats/username/' + encodeURIComponent(username),
          function(data) { callback(data); }, 'json')
        .fail(function(j, status, errorThrown) {
          try {
            callback(JSON.parse(j.responseText));
          } catch (err) {
            callback({status: 'error', 'error': undefined});
          }
        });
  },

  getMyGroups: function(callback) {
    $.get('/api/group/mylist/', function(data) { callback(data); }, 'json')
        .fail(function(data) {
          if (callback !== undefined) {
            try {
              callback(JSON.parse(data.responseText));
            } catch (err) {
              callback({status: 'error', error: err});
            }
          }
        });
  },

  getContests: function(params) {
    return omegaup.API._wrapDeferred(
        $.ajax({
          url: '/api/contest/list/',
          data: params,
          dataType: 'json',
        }),
        function(result) {
          for (var idx in result.results) {
            var contest = result.results[idx];
            contest.start_time =
                omegaup.OmegaUp.time(contest.start_time * 1000);
            contest.finish_time =
                omegaup.OmegaUp.time(contest.finish_time * 1000);
          }
          return result;
        });
  },

  openContest: function(alias, callback) {
    $.get('/api/contest/open/contest_alias/' + encodeURIComponent(alias) + '/',
          function(contest) { callback(contest); }, 'json')
        .fail(function(j, status, errorThrown) {
          try {
            callback(JSON.parse(j.responseText));
          } catch (err) {
            callback({status: 'error', 'error': undefined});
          }
        });
  },

  getContest: function(alias, callback) {
    $.get('/api/contest/details/contest_alias/' + encodeURIComponent(alias) +
              '/',
          function(contest) {
            if (contest.status == 'ok') {
              contest.start_time =
                  omegaup.OmegaUp.time(contest.start_time * 1000);
              contest.finish_time =
                  omegaup.OmegaUp.time(contest.finish_time * 1000);
              contest.submission_deadline =
                  omegaup.OmegaUp.time(contest.submission_deadline * 1000);
              contest.show_penalty =
                  (contest.penalty != 0 || contest.penalty_type != 'none');
            }
            callback(contest);
          },
          'json')
        .fail(function(j, status, errorThrown) {
          try {
            callback(JSON.parse(j.responseText));
          } catch (err) {
            callback({status: 'error', 'error': undefined});
          }
        });
  },

  getContestAdminDetails: function(alias, callback) {
    $.get('/api/contest/admindetails/contest_alias/' +
              encodeURIComponent(alias) + '/',
          function(contest) {
            if (contest.status == 'ok') {
              contest.start_time =
                  omegaup.OmegaUp.time(contest.start_time * 1000);
              contest.finish_time =
                  omegaup.OmegaUp.time(contest.finish_time * 1000);
              contest.submission_deadline =
                  omegaup.OmegaUp.time(contest.submission_deadline * 1000);
              contest.show_penalty =
                  (contest.penalty != 0 || contest.penalty_type != 'none');
            }
            callback(contest);
          },
          'json')
        .fail(function(j, status, errorThrown) {
          try {
            callback(JSON.parse(j.responseText));
          } catch (err) {
            callback({status: 'error', 'error': undefined});
          }
        });
  },

  getContestPublicDetails: function(alias, callback) {
    $.get('/api/contest/publicdetails/contest_alias/' +
              encodeURIComponent(alias) + '/',
          function(contest) {
            if (contest.status == 'ok') {
              contest.start_time =
                  omegaup.OmegaUp.time(contest.start_time * 1000);
              contest.finish_time =
                  omegaup.OmegaUp.time(contest.finish_time * 1000);
              contest.submission_deadline =
                  omegaup.OmegaUp.time(contest.submission_deadline * 1000);
              contest.show_penalty =
                  (contest.penalty != 0 || contest.penalty_type != 'none');
            }
            callback(contest);
          },
          'json')
        .fail(function(j, status, errorThrown) {
          try {
            callback(JSON.parse(j.responseText));
          } catch (err) {
            callback({status: 'error', 'error': undefined});
          }
        });
  },

  getContestByToken: function(alias, token, callback) {
    $.get('/api/contest/details/contest_alias/' + encodeURIComponent(alias) +
              '/token/' + encodeURIComponent(token) + '/',
          function(contest) {
            if (contest.status == 'ok') {
              contest.start_time =
                  omegaup.OmegaUp.time(contest.start_time * 1000);
              contest.finish_time =
                  omegaup.OmegaUp.time(contest.finish_time * 1000);
              contest.show_penalty =
                  (contest.penalty || contest.penalty_type != 'none');
            }
            callback(contest);
          },
          'json')
        .fail(function(j, status, errorThrown) {
          try {
            callback(JSON.parse(j.responseText));
          } catch (err) {
            callback({status: 'error', 'error': undefined});
          }
        });
  },

  getProfile: function(username, callback) {
    $.get(username == null ? '/api/user/profile/' :
                             '/api/user/profile/username/' +
                                 encodeURIComponent(username) + '/',
          function(data) {
            if (data.status == 'ok') {
              data.userinfo.birth_date =
                  omegaup.OmegaUp.time(data.userinfo.birth_date * 1000);
              data.userinfo.graduation_date =
                  omegaup.OmegaUp.time(data.userinfo.graduation_date * 1000);
            }

            callback(data);
          },
          'json')
        .fail(function(j, status, errorThrown) {
          try {
            callback(JSON.parse(j.responseText));
          } catch (err) {
            callback({status: 'error', 'error': undefined});
          }
        });
  },

  getCoderOfTheMonth: function(callback) {
    $.get('/api/user/coderofthemonth/',
          function(data) {
            if (data.status == 'ok') {
              data.userinfo.birth_date =
                  omegaup.OmegaUp.time(data.userinfo.birth_date * 1000);
              data.userinfo.graduation_date =
                  omegaup.OmegaUp.time(data.userinfo.graduation_date * 1000);
            }

            callback(data);
          },
          'json')
        .fail(function(j, status, errorThrown) {
          try {
            callback(JSON.parse(j.responseText));
          } catch (err) {
            callback({status: 'error', 'error': undefined});
          }
        });
  },

  arbitrateContestUserRequest: function(contest_alias, username, resolution,
                                        notes, callback) {
    $.post('/api/contest/arbitraterequest/',
           {
             contest_alias: contest_alias,
             username: username,
             resolution: resolution,
             note: notes
           },
           function(data) { callback(data); }, 'json')
        .fail(function(j, status, errorThrown) {
          try {
            callback(JSON.parse(j.responseText));
          } catch (err) {
            callback({status: 'error', 'error': undefined});
          }
        });
  },

  registerForContest: function(contest_alias, callback) {
    $.post('/api/contest/registerforcontest/',
           {
             contest_alias: contest_alias,
           },
           function(data) { callback(data); }, 'json')
        .fail(function(j, status, errorThrown) {
          try {
            callback(JSON.parse(j.responseText));
          } catch (err) {
            callback({status: 'error', 'error': undefined});
          }
        });
  },

  updateProblem: function(alias, public, callback) {
    $.post('/api/problem/update/',
           {
             problem_alias: alias,
             public: public,
             message: public ? 'private -> public' : 'public -> private'
           },
           function(data) { callback(data); }, 'json')
        .fail(function(j, status, errorThrown) {
          try {
            callback(JSON.parse(j.responseText));
          } catch (err) {
            callback({status: 'error', 'error': undefined});
          }
        });
  },

  updateProfile: function(name, birth_date, country_id, state_id,
                          scholar_degree, graduation_date, school_id,
                          school_name, locale, recruitment_optin, callback) {
    $.post('/api/user/update/',
           {
             name: name,
             birth_date: birth_date,
             country_id: country_id,
             state_id: state_id,
             scholar_degree: scholar_degree,
             graduation_date: graduation_date,
             school_id: school_id,
             school_name: school_name,
             locale: locale,
             recruitment_optin: recruitment_optin
           },
           function(data) { callback(data); }, 'json')
        .fail(function(j, status, errorThrown) {
          try {
            callback(JSON.parse(j.responseText));
          } catch (err) {
            callback({status: 'error', 'error': undefined});
          }
        });
  },

  updateBasicProfile: function(username, name, password, callback) {
    $.post('/api/user/updatebasicinfo/',
           {username: username, name: name, password: password},
           function(data) { callback(data); }, 'json')
        .fail(function(j, status, errorThrown) {
          try {
            callback(JSON.parse(j.responseText));
          } catch (err) {
            callback({status: 'error', 'error': undefined});
          }
        });
  },

  updateMainEmail: function(email, callback) {
    $.post('/api/user/updateMainEmail/', {email: email},
           function(data) { callback(data); }, 'json')
        .fail(function(j, status, errorThrown) {
          try {
            callback(JSON.parse(j.responseText));
          } catch (err) {
            callback({status: 'error', 'error': undefined});
          }
        });
  },

  addProblemToContest: function(contestAlias, order, problemAlias, points,
                                callback) {
    $.post(
         '/api/contest/addProblem/contest_alias/' +
             encodeURIComponent(contestAlias) + '/problem_alias/' +
             encodeURIComponent(problemAlias) + '/',
         {problem_alias: problemAlias, points: points, order_in_contest: order},
         function(data) { callback(data); }, 'json')
        .fail(function(j, status, errorThrown) {
          try {
            callback(JSON.parse(j.responseText));
          } catch (err) {
            callback({status: 'error', 'error': undefined});
          }
        });
  },

  removeProblemFromContest: function(contestAlias, problemAlias, callback) {
    $.get('/api/contest/removeProblem/contest_alias/' +
              encodeURIComponent(contestAlias) + '/problem_alias/' +
              encodeURIComponent(problemAlias) + '/',
          function(data) { callback(data); }, 'json')
        .fail(function(j, status, errorThrown) {
          try {
            callback(JSON.parse(j.responseText));
          } catch (err) {
            callback({status: 'error', 'error': undefined});
          }
        });
  },

  contestProblems: function(contestAlias, callback) {
    $.get('/api/contest/problems/contest_alias/' +
              encodeURIComponent(contestAlias) + '/',
          function(data) { callback(data); }, 'json')
        .fail(function(j, status, errorThrown) {
          try {
            callback(JSON.parse(j.responseText));
          } catch (err) {
            callback({status: 'error', 'error': undefined});
          }
        });
  },

  addAdminToContest: function(contestAlias, username, callback) {
    $.post('/api/contest/addAdmin/contest_alias/' +
               encodeURIComponent(contestAlias) + '/',
           {usernameOrEmail: username}, function(data) { callback(data); },
           'json')
        .fail(function(j, status, errorThrown) {
          try {
            callback(JSON.parse(j.responseText));
          } catch (err) {
            callback({status: 'error', 'error': undefined});
          }
        });
  },

  removeAdminFromContest: function(contestAlias, username, callback) {
    $.post('/api/contest/removeAdmin/contest_alias/' +
               encodeURIComponent(contestAlias) + '/',
           {usernameOrEmail: username}, function(data) { callback(data); },
           'json')
        .fail(function(j, status, errorThrown) {
          try {
            callback(JSON.parse(j.responseText));
          } catch (err) {
            callback({status: 'error', 'error': undefined});
          }
        });
  },

  addAdminToProblem: function(problemAlias, username, callback) {
    $.post('/api/problem/addAdmin/problem_alias/' +
               encodeURIComponent(problemAlias) + '/',
           {usernameOrEmail: username}, function(data) { callback(data); },
           'json')
        .fail(function(j, status, errorThrown) {
          try {
            callback(JSON.parse(j.responseText));
          } catch (err) {
            callback({status: 'error', 'error': undefined});
          }
        });
  },

  removeAdminFromProblem: function(problemAlias, username, callback) {
    $.post('/api/problem/removeAdmin/problem_alias/' +
               encodeURIComponent(problemAlias) + '/',
           {usernameOrEmail: username}, function(data) { callback(data); },
           'json')
        .fail(function(j, status, errorThrown) {
          try {
            callback(JSON.parse(j.responseText));
          } catch (err) {
            callback({status: 'error', 'error': undefined});
          }
        });
  },

  addGroupAdminToContest: function(contestAlias, alias, callback) {
    $.post('/api/contest/addGroupAdmin/contest_alias/' +
               encodeURIComponent(contestAlias) + '/',
           {group: alias}, function(data) { callback(data); }, 'json')
        .fail(function(j, status, errorThrown) {
          try {
            callback(JSON.parse(j.responseText));
          } catch (err) {
            callback({status: 'error', 'error': undefined});
          }
        });
  },

  removeGroupAdminFromContest: function(contestAlias, alias, callback) {
    $.post('/api/contest/removeGroupAdmin/contest_alias/' +
               encodeURIComponent(contestAlias) + '/',
           {group: alias}, function(data) { callback(data); }, 'json')
        .fail(function(j, status, errorThrown) {
          try {
            callback(JSON.parse(j.responseText));
          } catch (err) {
            callback({status: 'error', 'error': undefined});
          }
        });
  },

  addGroupAdminToProblem: function(problemAlias, alias, callback) {
    $.post('/api/problem/addGroupAdmin/problem_alias/' +
               encodeURIComponent(problemAlias) + '/',
           {group: alias}, function(data) { callback(data); }, 'json')
        .fail(function(j, status, errorThrown) {
          try {
            callback(JSON.parse(j.responseText));
          } catch (err) {
            callback({status: 'error', 'error': undefined});
          }
        });
  },

  removeGroupAdminFromProblem: function(problemAlias, alias, callback) {
    $.post('/api/problem/removeGroupAdmin/problem_alias/' +
               encodeURIComponent(problemAlias) + '/',
           {group: alias}, function(data) { callback(data); }, 'json')
        .fail(function(j, status, errorThrown) {
          try {
            callback(JSON.parse(j.responseText));
          } catch (err) {
            callback({status: 'error', 'error': undefined});
          }
        });
  },

  addTagToProblem: function(problemAlias, tagname, public, callback) {
    $.post('/api/problem/addTag/problem_alias/' +
               encodeURIComponent(problemAlias) + '/',
           {name: tagname, public: public}, function(data) { callback(data); },
           'json')
        .fail(function(j, status, errorThrown) {
          try {
            callback(JSON.parse(j.responseText));
          } catch (err) {
            callback({status: 'error', 'error': undefined});
          }
        });
  },

  removeTagFromProblem: function(problemAlias, tagname, callback) {
    $.post('/api/problem/removeTag/problem_alias/' +
               encodeURIComponent(problemAlias) + '/',
           {name: tagname}, function(data) { callback(data); }, 'json')
        .fail(function(j, status, errorThrown) {
          try {
            callback(JSON.parse(j.responseText));
          } catch (err) {
            callback({status: 'error', 'error': undefined});
          }
        });
  },

  addUserToGroup: function(groupAlias, username, callback) {
    $.post('/api/group/addUser/group_alias/' + encodeURIComponent(groupAlias) +
               '/',
           {usernameOrEmail: username}, function(data) { callback(data); },
           'json')
        .fail(function(j, status, errorThrown) {
          try {
            callback(JSON.parse(j.responseText));
          } catch (err) {
            callback({status: 'error', 'error': undefined});
          }
        });
  },

  removeUserFromGroup: function(groupAlias, username, callback) {
    $.post('/api/group/removeUser/group_alias/' +
               encodeURIComponent(groupAlias) + '/',
           {usernameOrEmail: username}, function(data) { callback(data); },
           'json')
        .fail(function(j, status, errorThrown) {
          try {
            callback(JSON.parse(j.responseText));
          } catch (err) {
            callback({status: 'error', 'error': undefined});
          }
        });
  },

  addScoreboardToGroup: function(groupAlias, alias, name, description,
                                 callback) {
    $.post('/api/group/createScoreboard/group_alias/' +
               encodeURIComponent(groupAlias) + '/',
           {alias: alias, name: name, description: description},
           function(data) { callback(data); }, 'json')
        .fail(function(j, status, errorThrown) {
          try {
            callback(JSON.parse(j.responseText));
          } catch (err) {
            callback({status: 'error', 'error': undefined});
          }
        });
  },

  addContestToScoreboard: function(groupAlias, scoreboardAlias, contestAlias,
                                   onlyAC, weight, callback) {
    $.post('/api/groupScoreboard/addContest/group_alias/' +
               encodeURIComponent(groupAlias) + '/',
           {
             scoreboard_alias: scoreboardAlias,
             contest_alias: contestAlias,
             only_ac: onlyAC,
             weight: weight,
           },
           function(data) { callback(data); }, 'json')
        .fail(function(j, status, errorThrown) {
          try {
            callback(JSON.parse(j.responseText));
          } catch (err) {
            callback({status: 'error', 'error': undefined});
          }
        });
  },

  removeContestFromScoreboard: function(groupAlias, scoreboardAlias,
                                        contestAlias, callback) {
    $.post('/api/groupScoreboard/removeContest/group_alias/' +
               encodeURIComponent(groupAlias) + '/',
           {scoreboard_alias: scoreboardAlias, contest_alias: contestAlias},
           function(data) { callback(data); }, 'json')
        .fail(function(j, status, errorThrown) {
          try {
            callback(JSON.parse(j.responseText));
          } catch (err) {
            callback({status: 'error', 'error': undefined});
          }
        });
  },

  addUserToContest: function(contestAlias, username, callback) {
    $.post('/api/contest/addUser/contest_alias/' +
               encodeURIComponent(contestAlias) + '/',
           {usernameOrEmail: username}, function(data) { callback(data); },
           'json')
        .fail(function(j, status, errorThrown) {
          try {
            callback(JSON.parse(j.responseText));
          } catch (err) {
            callback({status: 'error', 'error': undefined});
          }
        });
  },

  removeUserFromContest: function(contestAlias, username, callback) {
    $.post('/api/contest/removeUser/contest_alias/' +
               encodeURIComponent(contestAlias) + '/',
           {usernameOrEmail: username}, function(data) { callback(data); },
           'json')
        .fail(function(j, status, errorThrown) {
          try {
            callback(JSON.parse(j.responseText));
          } catch (err) {
            callback({status: 'error', 'error': undefined});
          }
        });
  },

  getProblems: function(callback) {
    $.get('/api/problem/list/', function(data) { callback(data); }, 'json')
        .fail(function(j, status, errorThrown) {
          try {
            callback(JSON.parse(j.responseText));
          } catch (err) {
            callback({status: 'error', 'error': undefined});
          }
        });
  },

  searchProblems: function(query, callback) {
    $.post('/api/problem/list/', {query: query},
           function(data) { callback(data); }, 'json')
        .fail(function(j, status, errorThrown) {
          try {
            callback(JSON.parse(j.responseText));
          } catch (err) {
            callback({status: 'error', 'error': undefined});
          }
        });
  },

  searchTags: function(query, callback) {
    $.post('/api/tag/list/', {query: query}, function(data) { callback(data); },
           'json')
        .fail(function(j, status, errorThrown) {
          try {
            callback(JSON.parse(j.responseText));
          } catch (err) {
            callback({status: 'error', 'error': undefined});
          }
        });
  },

  searchSchools: function(query, callback) {
    $.post('/api/school/list/', {query: query},
           function(data) { callback(data); }, 'json')
        .fail(function(j, status, errorThrown) {
          try {
            callback(JSON.parse(j.responseText));
          } catch (err) {
            callback({status: 'error', 'error': undefined});
          }
        });
  },

  searchUsers: function(query, callback) {
    $.post('/api/user/list/', {query: query},
           function(data) { callback(data); }, 'json')
        .fail(function(j, status, errorThrown) {
          try {
            callback(JSON.parse(j.responseText));
          } catch (err) {
            callback({status: 'error', 'error': undefined});
          }
        });
  },

  searchGroups: function(query, callback) {
    $.post('/api/group/list/', {query: query},
           function(data) { callback(data); }, 'json')
        .fail(function(j, status, errorThrown) {
          try {
            callback(JSON.parse(j.responseText));
          } catch (err) {
            callback({status: 'error', 'error': undefined});
          }
        });
  },

  getMyProblems: function(callback) {
    $.get('/api/problem/mylist/', function(data) { callback(data); }, 'json')
        .fail(function(j, status, errorThrown) {
          try {
            callback(JSON.parse(j.responseText));
          } catch (err) {
            callback({status: 'error', 'error': undefined});
          }
        });
  },

  getMyContests: function(callback) {
    $.get('/api/contest/mylist/',
          function(data) {
            for (var idx in data.results) {
              var contest = data.results[idx];
              contest.start_time =
                  omegaup.OmegaUp.time(contest.start_time * 1000);
              contest.finish_time =
                  omegaup.OmegaUp.time(contest.finish_time * 1000);
            }
            callback(data);
          },
          'json')
        .fail(function(j, status, errorThrown) {
          try {
            callback(JSON.parse(j.responseText));
          } catch (err) {
            callback({status: 'error', 'error': undefined});
          }
        });
  },

  getProblem: function(contestAlias, problemAlias, callback, statement_type,
                       show_solvers, language) {
    if (statement_type === undefined) {
      statement_type = 'html';
    }
    var params = {statement_type: statement_type, show_solvers: !!show_solvers};
    if (language) {
      params.lang = language;
    }
    $.post(contestAlias === null ?
               '/api/problem/details/problem_alias/' +
                   encodeURIComponent(problemAlias) + '/' :
               '/api/problem/details/contest_alias/' +
                   encodeURIComponent(contestAlias) + '/problem_alias/' +
                   encodeURIComponent(problemAlias) + '/',
           params,
           function(problem) {
             if (problem.runs) {
               for (var i = 0; i < problem.runs.length; i++) {
                 problem.runs[i].time =
                     omegaup.OmegaUp.time(problem.runs[i].time * 1000);
               }
             }
             callback(problem);
           },
           'json')
        .fail(function(j, status, errorThrown) {
          try {
            callback(JSON.parse(j.responseText));
          } catch (err) {
            callback({status: 'error', 'error': undefined});
          }
        });
  },

  getGroupMembers: function(groupAlias, callback) {
    $.post('/api/group/members/group_alias/' + encodeURIComponent(groupAlias) +
               '/',
           function(data) { callback(data); }, 'json')
        .fail(function(j, status, errorThrown) {
          try {
            callback(JSON.parse(j.responseText));
          } catch (err) {
            callback({status: 'error', 'error': undefined});
          }
        });
  },

  getGroup: function(groupAlias, callback) {
    $.post('/api/group/details/group_alias/' + encodeURIComponent(groupAlias) +
               '/',
           function(problem) { callback(problem); }, 'json')
        .fail(function(j, status, errorThrown) {
          try {
            callback(JSON.parse(j.responseText));
          } catch (err) {
            callback({status: 'error', 'error': undefined});
          }
        });
  },

  getGroupScoreboard: function(groupAlias, scoreboardAlias, callback) {
    $.post('/api/groupScoreboard/details/group_alias/' +
               encodeURIComponent(groupAlias) + '/',
           {scoreboard_alias: scoreboardAlias},
           function(problem) { callback(problem); }, 'json')
        .fail(function(j, status, errorThrown) {
          try {
            callback(JSON.parse(j.responseText));
          } catch (err) {
            callback({status: 'error', 'error': undefined});
          }
        });
  },

  getProblemRuns: function(problemAlias, options, callback) {
    $.post('/api/problem/runs/problem_alias/' +
               encodeURIComponent(problemAlias) + '/',
           options,
           function(problem) {
             if (problem.runs) {
               for (var i = 0; i < problem.runs.length; i++) {
                 problem.runs[i].time =
                     omegaup.OmegaUp.time(problem.runs[i].time * 1000);
               }
             }
             callback(problem);
           },
           'json')
        .fail(function(data) {
          if (callback !== undefined) {
            try {
              callback(JSON.parse(data.responseText));
            } catch (err) {
              callback({status: 'error', error: err});
            }
          }
        });
  },

  createProblem: function(contestAlias, problemAlias, callback) {
    $.post('/api/problem/create/', {'author_username': 0},
           function(problem) {
             if (problem.runs) {
               for (var i = 0; i < problem.runs.length; i++) {
                 problem.runs[i].time =
                     omegaup.OmegaUp.time(problem.runs[i].time * 1000);
               }
             }
             callback(problem);
           },
           'json')
        .fail(function(data) {
          if (callback !== undefined) {
            try {
              callback(JSON.parse(data.responseText));
            } catch (err) {
              callback({status: 'error', error: err});
            }
          }
        });
  },

  getContestRuns: function(contestAlias, options, callback) {
    $.post('/api/contest/runs/contest_alias/' +
               encodeURIComponent(contestAlias) + '/',
           options,
           function(data) {
             for (var i = 0; i < data.runs.length; i++) {
               data.runs[i].time =
                   omegaup.OmegaUp.time(data.runs[i].time * 1000);
             }
             callback(data);
           },
           'json')
        .fail(function(data) {
          if (callback !== undefined) {
            try {
              callback(JSON.parse(data.responseText));
            } catch (err) {
              callback({status: 'error', error: err});
            }
          }
        });
  },

  getContestStats: function(contestAlias, callback) {
    $.get('/api/contest/stats/contest_alias/' +
              encodeURIComponent(contestAlias) + '/',
          function(data) { callback(data); }, 'json')
        .fail(function(j, status, errorThrown) {
          try {
            callback(JSON.parse(j.responseText));
          } catch (err) {
            callback({status: 'error', 'error': undefined});
          }
        });
  },

  getContestUsers: function(contestAlias, callback) {
    $.get('/api/contest/users/contest_alias/' +
              encodeURIComponent(contestAlias) + '/',
          function(data) { callback(data); }, 'json')
        .fail(function(j, status, errorThrown) {
          try {
            callback(JSON.parse(j.responseText));
          } catch (err) {
            callback({status: 'error', 'error': undefined});
          }
        });
  },

  getContestRequests: function(contestAlias, callback) {
    $.get('/api/contest/requests/contest_alias/' +
              encodeURIComponent(contestAlias) + '/',
          function(data) { callback(data); }, 'json')
        .fail(function(j, status, errorThrown) {
          try {
            callback(JSON.parse(j.responseText));
          } catch (err) {
            callback({status: 'error', 'error': undefined});
          }
        });
  },

  getContestAdmins: function(contestAlias, callback) {
    $.get('/api/contest/admins/contest_alias/' +
              encodeURIComponent(contestAlias) + '/',
          function(data) { callback(data); }, 'json')
        .fail(function(j, status, errorThrown) {
          try {
            callback(JSON.parse(j.responseText));
          } catch (err) {
            callback({status: 'error', 'error': undefined});
          }
        });
  },

  getProblemAdmins: function(problemAlias, callback) {
    $.get('/api/problem/admins/problem_alias/' +
              encodeURIComponent(problemAlias) + '/',
          function(data) { callback(data); }, 'json')
        .fail(function(j, status, errorThrown) {
          try {
            callback(JSON.parse(j.responseText));
          } catch (err) {
            callback({status: 'error', 'error': undefined});
          }
        });
  },

  getProblemTags: function(problemAlias, callback) {
    $.get('/api/problem/tags/problem_alias/' +
              encodeURIComponent(problemAlias) + '/',
          function(data) { callback(data); }, 'json')
        .fail(function(j, status, errorThrown) {
          try {
            callback(JSON.parse(j.responseText));
          } catch (err) {
            callback({status: 'error', 'error': undefined});
          }
        });
  },

  getProblemStats: function(problemAlias, callback) {
    $.get('/api/problem/stats/problem_alias/' +
              encodeURIComponent(problemAlias) + '/',
          function(data) { callback(data); }, 'json')
        .fail(function(j, status, errorThrown) {
          try {
            callback(JSON.parse(j.responseText));
          } catch (err) {
            callback({status: 'error', 'error': undefined});
          }
        });
  },

  getProblemClarifications: function(problemAlias, offset, rowcount, callback) {
    $.get('/api/problem/clarifications/problem_alias/' +
              encodeURIComponent(problemAlias) + '/offset/' + offset +
              '/rowcount/' + rowcount + '/',
          function(data) {
            for (var idx in data.clarifications) {
              var clarification = data.clarifications[idx];
              clarification.time =
                  omegaup.OmegaUp.time(clarification.time * 1000);
            }
            callback(data);
          },
          'json')
        .fail(function(j, status, errorThrown) {
          try {
            callback(JSON.parse(j.responseText));
          } catch (err) {
            callback({status: 'error', 'error': undefined});
          }
        });
  },

  getRankByProblemsSolved: function(rowcount, callback) {
    $.get('/api/user/rankbyproblemssolved/rowcount/' +
              encodeURIComponent(rowcount) + '/',
          function(data) { callback(data); }, 'json')
        .fail(function(j, status, errorThrown) {
          try {
            callback(JSON.parse(j.responseText));
          } catch (err) {
            callback({status: 'error', 'error': undefined});
          }
        });
  },

  getContestStatsForUser: function(username, callback) {
    $.get(username == null ? '/api/user/conteststats/' :
                             '/api/user/conteststats/username/' +
                                 encodeURIComponent(username) + '/',
          function(data) { callback(data); }, 'json')
        .fail(function(j, status, errorThrown) {
          try {
            callback(JSON.parse(j.responseText));
          } catch (err) {
            callback({status: 'error', 'error': undefined});
          }
        });
  },

  getProblemsSolved: function(username, callback) {
    $.get(username == null ? '/api/user/problemssolved/' :
                             '/api/user/problemssolved/username/' +
                                 encodeURIComponent(username) + '/',
          function(data) { callback(data); }, 'json')
        .fail(function(j, status, errorThrown) {
          try {
            callback(JSON.parse(j.responseText));
          } catch (err) {
            callback({status: 'error', 'error': undefined});
          }
        });
  },

  getRuns: function(options, callback) {
    $.post('/api/run/list/', options,
           function(data) {
             for (var i = 0; i < data.runs.length; i++) {
               data.runs[i].time =
                   omegaup.OmegaUp.time(data.runs[i].time * 1000);
             }
             callback(data);
           },
           'json')
        .fail(function(j, status, errorThrown) {
          try {
            callback(JSON.parse(j.responseText));
          } catch (err) {
            callback({status: 'error', 'error': undefined});
          }
        });
  },

  submit: function(contestAlias, problemAlias, language, code, callback) {
    $.post('/api/run/create/',
           {
             contest_alias: contestAlias,
             problem_alias: problemAlias,
             language: language,
             source: code
           },
           function(data) { callback(data); }, 'json')
        .fail(function(j, status, errorThrown) {
          try {
            callback(JSON.parse(j.responseText));
          } catch (err) {
            callback({status: 'error', 'error': undefined});
          }
        });
  },

  runStatus: function(guid, callback) {
    $.get('/api/run/status/run_alias/' + encodeURIComponent(guid) + '/',
          function(data) {
            data.time = omegaup.OmegaUp.time(data.time * 1000);
            callback(data);
          },
          'json')
        .fail(function(data) {
          if (callback !== undefined) {
            try {
              callback(JSON.parse(data.responseText));
            } catch (err) {
              callback({status: 'error', error: err});
            }
          }
        });
  },

  runDetails: function(guid, callback) {
    $.get('/api/run/details/run_alias/' + encodeURIComponent(guid) + '/',
          function(data) { callback(data); }, 'json')
        .fail(function(data) {
          if (callback !== undefined) {
            try {
              callback(JSON.parse(data.responseText));
            } catch (err) {
              callback({status: 'error', error: err});
            }
          }
        });
  },

  runCounts: function(callback) {
    $.get('/api/run/counts/', function(data) { callback(data); }, 'json')
        .fail(function(data) {
          if (callback !== undefined) {
            try {
              callback(JSON.parse(data.responseText));
            } catch (err) {
              callback({status: 'error', error: err});
            }
          }
        });
  },

  runSource: function(guid, callback) {
    $.get('/api/run/source/run_alias/' + encodeURIComponent(guid) + '/',
          function(data) { callback(data); }, 'json')
        .fail(function(data) {
          if (callback !== undefined) {
            try {
              callback(JSON.parse(data.responseText));
            } catch (err) {
              callback({status: 'error', error: err});
            }
          }
        });
  },

  runRejudge: function(guid, debug, callback) {
    $.get('/api/run/rejudge/run_alias/' + encodeURIComponent(guid) + '/' +
              (debug ? 'debug/true/' : ''),
          function(data) { callback(data); }, 'json')
        .fail(function(data) {
          if (callback !== undefined) {
            try {
              callback(JSON.parse(data.responseText));
            } catch (err) {
              callback({status: 'error', error: err});
            }
          }
        });
  },

  rejudgeProblem: function(problemAlias, callback) {
    $.get('/api/problem/rejudge/problem_alias/' +
              encodeURIComponent(problemAlias) + '/',
          function(data) { callback(data); }, 'json')
        .fail(function(data) {
          if (callback !== undefined) {
            try {
              callback(JSON.parse(data.responseText));
            } catch (err) {
              callback({status: 'error', error: err});
            }
          }
        });
  },

  getRanking: function(contestAlias, callback) {
    $.get('/api/contest/scoreboard/contest_alias/' +
              encodeURIComponent(contestAlias) + '/',
          function(data) { callback(data); }, 'json')
        .fail(function(data) {
          if (callback !== undefined) {
            try {
              callback(JSON.parse(data.responseText));
            } catch (err) {
              callback({status: 'error', error: err});
            }
          }
        });
  },

  getRankingByToken: function(contestAlias, token, callback) {
    $.get('/api/contest/scoreboard/contest_alias/' +
              encodeURIComponent(contestAlias) + '/token/' +
              encodeURIComponent(token) + '/',
          function(data) {
            data.start_time = omegaup.OmegaUp.time(data.start_time * 1000);
            data.finish_time = omegaup.OmegaUp.time(data.finish_time * 1000);
            callback(data);
          },
          'json')
        .fail(function(data) {
          if (callback !== undefined) {
            try {
              callback(JSON.parse(data.responseText));
            } catch (err) {
              callback({status: 'error', error: err});
            }
          }
        });
  },

  getRankingEventsByToken: function(contestAlias, token, callback) {
    $.get('/api/contest/scoreboardevents/contest_alias/' +
              encodeURIComponent(contestAlias) + '/token/' +
              encodeURIComponent(token) + '/',
          function(data) { callback(data); }, 'json')
        .fail(function(data) {
          if (callback !== undefined) {
            try {
              callback(JSON.parse(data.responseText));
            } catch (err) {
              callback({status: 'error', error: err});
            }
          }
        });
  },

  getRankByProblemsSolved: function(offset, rowcount, callback) {
    $.get('/api/user/RankByProblemsSolved/offset/' +
              encodeURIComponent(offset) + '/rowcount/' +
              encodeURIComponent(rowcount) + '/',
          function(data) { callback(data); }, 'json')
        .fail(function(data) {
          if (callback !== undefined) {
            try {
              callback(JSON.parse(data.responseText));
            } catch (err) {
              callback({status: 'error', error: err});
            }
          }
        });
  },

  getRankingEvents: function(contestAlias, callback) {
    $.get('/api/contest/scoreboardevents/contest_alias/' +
              encodeURIComponent(contestAlias) + '/',
          function(data) { callback(data); }, 'json')
        .fail(function(data) {
          if (callback !== undefined) {
            try {
              callback(JSON.parse(data.responseText));
            } catch (err) {
              callback({status: 'error', error: err});
            }
          }
        });
  },

  getScoreboardMerge: function(contestAliases, callback) {
    $.get('/api/contest/scoreboardmerge/contest_aliases/' +
              contestAliases.map(encodeURIComponent).join(',') + '/',
          function(data) { callback(data); }, 'json')
        .fail(function(data) {
          if (callback !== undefined) {
            try {
              callback(JSON.parse(data.responseText));
            } catch (err) {
              callback({status: 'error', error: err});
            }
          }
        });
  },

  getGraderStats: function(callback) {
    $.get('/api/grader/status/', function(data) { callback(data); }, 'json')
        .fail(function(j, status, errorThrown) {
          try {
            callback(JSON.parse(j.responseText));
          } catch (err) {
            callback({status: 'ok', 'error': undefined});
          }
        });
  },

  getClarifications: function(contestAlias, offset, count, callback) {
    $.get('/api/contest/clarifications/contest_alias/' +
              encodeURIComponent(contestAlias) + '/offset/' +
              encodeURIComponent(offset) + '/rowcount/' +
              encodeURIComponent(count) + '/',
          function(data) {
            for (var idx in data.clarifications) {
              var clarification = data.clarifications[idx];
              clarification.time =
                  omegaup.OmegaUp.time(clarification.time * 1000);
            }
            callback(data);
          },
          'json')
        .fail(function(data) {
          if (callback !== undefined) {
            try {
              callback(JSON.parse(data.responseText));
            } catch (err) {
              callback({status: 'error', error: err});
            }
          }
        });
  },

  newClarification: function(contestAlias, problemAlias, message, callback) {
    $.post('/api/clarification/create/',
           {
             contest_alias: contestAlias,
             problem_alias: problemAlias,
             message: message
           },
           function(data) { callback(data); }, 'json')
        .fail(function(j, status, errorThrown) {
          try {
            callback(JSON.parse(j.responseText));
          } catch (err) {
            callback({status: 'ok', 'error': undefined});
          }
        });
  },

  updateClarification: function(clarificationId, answer, public, callback) {
    $.post('/api/clarification/update/',
           {
             clarification_id: clarificationId,
             answer: answer, public: public ? 1 : 0
           },
           function(data) { callback(data); }, 'json')
        .fail(function(j, status, errorThrown) {
          try {
            callback(JSON.parse(j.responseText));
          } catch (err) {
            callback({status: 'error', 'error': undefined});
          }
        });
  },

  UserEdit: function(username, name, email, birthDate, school, password,
                     oldPassword, callback) {
    var toSend = {};

    if (username !== null) toSend.username = username;
    if (name !== null) toSend.name = name;
    if (email !== null) toSend.email = email;
    if (birthDate !== null) toSend.birthDate = birthDate;
    if (school !== null) toSend.school = school;
    if (password !== null) toSend.password = password;
    if (oldPassword !== null) toSend.oldPassword = oldPassword;

    $.post('/api/controllername/user/edit/', toSend,
           function(data) { callback(data); }, 'json')
        .fail(function(j, status, errorThrown) {
          try {
            callback(JSON.parse(j.responseText));
          } catch (err) {
            callback({status: 'error', 'error': undefined});
          }
        });
  },

  addUsersToInterview: function(interviewAlias, usernameOrEmailsCSV, callback) {
    $.post('/api/interview/addUsers/interview_alias/' +
               encodeURIComponent(interviewAlias) + '/',
           {usernameOrEmailsCSV: usernameOrEmailsCSV},
           function(data) { callback(data); }, 'json')
        .fail(function(j, status, errorThrown) {
          try {
            callback(JSON.parse(j.responseText));
          } catch (err) {
            callback({status: 'error', 'error': undefined});
          }
        });
  },

  getInterview: function(alias, callback) {
    $.get('/api/interview/details/interview_alias/' +
              encodeURIComponent(alias) + '/',
          function(data) { callback(data); }, 'json')
        .fail(function(data) {
          if (callback !== undefined) {
            try {
              callback(JSON.parse(data.responseText));
            } catch (err) {
              callback({status: 'error', error: err});
            }
          }
        });
  },

  getInterviewStatsForUser: function(interviewAlias, username, callback) {
    $.get('/api/user/interviewstats/username/' + encodeURIComponent(username) +
              '/interview/' + encodeURIComponent(interviewAlias),
          function(data) { callback(data); }, 'json')
        .fail(function(j, status, errorThrown) {
          try {
            callback(JSON.parse(j.responseText));
          } catch (err) {
            callback({status: 'error', 'error': undefined});
          }
        });
  },

  getInterviews: function(callback) {
    $.get('/api/interview/list/', function(data) { callback(data); }, 'json')
        .fail(function(data) {
          if (callback !== undefined) {
            try {
              callback(JSON.parse(data.responseText));
            } catch (err) {
              callback({status: 'error', error: err});
            }
          }
        });
  },

  createInterview: function(s_Alias, s_Title, s_Duration, callback) {
    $.post('/api/interview/create/',
           {alias: s_Alias, title: s_Title, duration: s_Duration},
           function(data) {
             if (data.status !== undefined && data.status == 'error') {
               omegaup.UI.error(data.error);
             } else {
               if (callback !== undefined) {
                 callback(data);
               }
             }
           },
           'json')
        .fail(function(data) {
          if (callback !== undefined) {
            try {
              callback(JSON.parse(data.responseText));
            } catch (err) {
              callback({status: 'error', error: err});
            }
          }
        });
  },

  forceVerifyEmail: function(username, callback) {
    $.post('/api/user/verifyemail/',
           {
             usernameOrEmail: username,
           },
           function(data) { callback(data); }, 'json')
        .fail(function(j, status, errorThrown) {
          try {
            callback(JSON.parse(j.responseText));
          } catch (err) {
            callback({status: 'error', 'error': undefined});
          }
        });
  },

  forceChangePassword: function(username, newpassword, callback) {
    $.post('/api/user/changepassword/',
           {username: username, password: newpassword},
           function(data) { callback(data); }, 'json')
        .fail(function(j, status, errorThrown) {
          try {
            callback(JSON.parse(j.responseText));
          } catch (err) {
            callback({status: 'error', 'error': undefined});
          }
        });
  },

  changePassword: function(oldPassword, newPassword, callback) {
    $.post('/api/user/changepassword/',
           {old_password: oldPassword, password: newPassword},
           function(data) { callback(data); }, 'json')
        .fail(function(j, status, errorThrown) {
          try {
            callback(JSON.parse(j.responseText));
          } catch (err) {
            callback({status: 'error', 'error': undefined});
          }
        });
  },

  resetCreate: function(email, callback) {
    omegaup.UI.dismissNotifications();
    $.post('/api/reset/create', {email: email},
           function(data) {
             omegaup.UI.success(data.message);
             callback();
           },
           'json')
        .fail(function(j, status, errorThrown) {
          omegaup.UI.error(JSON.parse(j.responseText).error);
          callback();
        });
  },

  resetUpdate: function(email, resetToken, password, passwordConfirmation,
                        callback) {
    omegaup.UI.dismissNotifications();
    $.post('/api/reset/update',
           {
             email: email,
             reset_token: resetToken,
             password: password,
             password_confirmation: passwordConfirmation
           },
           function(data) {
             omegaup.UI.success(data.message);
             callback();
           },
           'json')
        .fail(function(j, status, errorThrown) {
          omegaup.UI.error(JSON.parse(j.responseText).error);
          callback();
        });
  }
>>>>>>> a1fee9f3
};<|MERGE_RESOLUTION|>--- conflicted
+++ resolved
@@ -1,2200 +1,6 @@
 var omegaup = omegaup || {};
 
 omegaup.API = {
-<<<<<<< HEAD
-	_wrapDeferred: function(jqXHR, transform) {
-		var dfd = $.Deferred();
-		jqXHR.done(function(data) {
-			if (transform) {
-				data = transform(data);
-			}
-			dfd.resolve(data);
-		}).fail(function(jqXHR) {
-			var errorData;
-			try {
-				errorData = JSON.parse(jqXHR.responseText);
-			} catch (err) {
-				errorData = {status: 'error', error: err};
-			}
-			dfd.resolve(errorData);
-		});
-		return dfd.promise();
-	},
-
-	currentSession: function() {
-		return omegaup.API._wrapDeferred($.ajax({
-			url: '/api/session/currentsession/',
-			dataType: 'json'
-		}));
-	},
-
-	time: function() {
-		return omegaup.API._wrapDeferred($.ajax({
-			url: '/api/time/get/',
-			dataType: 'json'
-		}));
-	},
-
-	createUser: function(s_Email, s_Username, s_PlainPassword, s_ReCaptchaToken, callback) {
-		$.post(
-			'/api/user/create/',
-			{ email: s_Email, username: s_Username, password: s_PlainPassword, recaptcha : s_ReCaptchaToken },
-			function (data) {
-				if (data.status !== undefined && data.status == "error") {
-					omegaup.UI.error(data.error);
-				} else {
-					if (callback !== undefined){ callback(data); }
-				}
-			},
-			'json'
-		).fail(function (data) {
-			if (callback !== undefined) {
-				try {
-					callback(JSON.parse(data.responseText));
-				} catch (err) {
-					callback({status: 'error', error: err});
-				}
-			}
-		});
-	},
-
-	createGroup: function(
-						alias,
-						name,
-						description,
-						callback
-					) {
-		$.post(
-			'/api/group/create/' ,
-			{
-				alias				: alias,
-				name				: name,
-				description			: description,
-			},
-			function(data) {
-				if (data.status !== undefined && data.status == "error") {
-					omegaup.UI.error(data.error);
-				}
-				if (callback !== undefined) { callback(data); }
-			},
-			'json'
-		).fail(function (data) {
-			if (callback !== undefined) {
-				try {
-					callback(JSON.parse(data.responseText));
-				} catch (err) {
-					callback({status: 'error', error: err});
-				}
-			}
-		});
-	},
-
-	createCourse: function(
-						name,
-						description,
-						start_time,
-						finish_time,
-						alias,
-						public,
-						show_scoreboard,
-						callback
-					) {
-		$.post(
-			'/api/course/create/' ,
-			{
-				name				: name,
-				description			: description,
-				start_time			: start_time,
-				finish_time			: finish_time,
-				public				: public,
-				alias				: alias,
-				show_scoreboard			: show_scoreboard,
-			},
-			function(data) {
-				if (data.status !== undefined && data.status == "error") {
-					omegaup.UI.error(data.error);
-				}
-				if (callback !== undefined) { callback(data); }
-			},
-			'json'
-		).fail(function (data) {
-			if (callback !== undefined) {
-				try {
-					callback(JSON.parse(data.responseText));
-				} catch (err) {
-					callback({status: 'error', error: err});
-				}
-			}
-		});
-	},
-
-	updateCourse: function(
-						course_alias,
-						name,
-						description,
-						start_time,
-						finish_time,
-						alias,
-						show_scoreboard,
-						callback
-					) {
-		$.post(
-			'/api/course/update/course_alias/' + encodeURIComponent(course_alias) + '/' ,
-			{
-				course_alias        : course_alias,
-				name				: name,
-				description			: description,
-				start_time			: start_time,
-				finish_time			: finish_time,
-				alias				: alias,
-				show_scoreboard     : show_scoreboard,
-			},
-			function(data) {
-				if (data.status !== undefined && data.status == "error") {
-					omegaup.UI.error(data.error);
-				} else {
-					if (callback !== undefined) { callback(data); }
-				}
-			},
-			'json'
-		).fail(function (data) {
-			if (callback !== undefined) {
-				try {
-					callback(JSON.parse(data.responseText));
-				} catch (err) {
-					callback({status: 'error', error: err});
-				}
-			}
-		});
-	},
-	createCourseAssignment: function(
-						course_alias,
-						name,
-						description,
-						start_time,
-						finish_time,
-						alias,
-						assignment_type,
-						callback
-					) {
-		$.post(
-			'/api/course/createAssignment/',
-			{
-				course_alias: course_alias,
-				name: name,
-				description: description,
-				start_time: start_time,
-				finish_time: finish_time,
-				alias: alias,
-				assignment_type: assignment_type,
-			},
-			function(data) {
-				if (data.status !== undefined && data.status == "error") {
-					omegaup.UI.error(data.error);
-				}
-				if (callback !== undefined) { callback(data); }
-			},
-			'json'
-		).fail(function (data) {
-			if (callback !== undefined) {
-				try {
-					callback(JSON.parse(data.responseText));
-				} catch (err) {
-					callback({status: 'error', error: err});
-				}
-			}
-		});
-	},
-
-	addCourseAssignmentProblem: function(
-						course_alias,
-						assignment_alias,
-						problem_alias,
-						callback
-					) {
-		$.post(
-			'/api/course/addProblem/',
-			{
-				course_alias: course_alias,
-				assignment_alias: assignment_alias,
-				problem_alias: problem_alias
-			},
-			function(data) {
-				if (data.status !== undefined && data.status == "error") {
-					omegaup.UI.error(data.error);
-				}
-				if (callback !== undefined) { callback(data); }
-			},
-			'json'
-		).fail(function (data) {
-			if (callback !== undefined) {
-				try {
-					callback(JSON.parse(data.responseText));
-				} catch (err) {
-					callback({status: 'error', error: err});
-				}
-			}
-		});
-	},
-
-	getCourseAssignments: function(course_alias, callback) {
-		$.get(
-			'/api/course/listAssignments/',	{
-				course_alias : course_alias
-			},
-			function (data) {
-				if (data.status !== undefined && data.status == "error") {
-					omegaup.UI.error(data.error);
-				}
-				if (callback !== undefined) { callback(data); }
-			},
-			'json'
-		).fail(function(j, status, errorThrown) {
-			try {
-				callback(JSON.parse(j.responseText));
-			} catch (err) {
-				callback({status:'error', 'error':undefined});
-			}
-		});
-	},
-
-    getCourseAdminDetails: function(alias, callback) {
-        $.get(
-            '/api/course/admindetails/alias/' + encodeURIComponent(alias) + '/',
-            function (data) {
-                if (data.status == 'error') {
-                    omegaup.UI.error(data.error);
-                }
-                if (data.status == 'ok') {
-					data.start_time = omegaup.OmegaUp.time(data.start_time * 1000);
-					data.finish_time = omegaup.OmegaUp.time(data.finish_time * 1000);
-                }
-                if (callback !== undefined) {
-                    callback(data);
-                }
-            },
-            'json'
-        ).fail(function(j, status, errorThrown) {
-			try {
-				callback(JSON.parse(j.responseText));
-			} catch (err) {
-				callback({status:'error', 'error': undefined});
-			}
-        });
-    },
-
-	getCourseDetails: function(alias, callback) {
-		$.get(
-			'/api/course/details/alias/' + encodeURIComponent(alias) + '/',
-			function (data) {
-				if (data.status !== undefined && data.status == 'error') {
-					omegaup.UI.error(data.error);
-				}
-				if (data.status == 'ok') {
-					data.start_time = omegaup.OmegaUp.time(data.start_time * 1000);
-					data.finish_time = omegaup.OmegaUp.time(data.finish_time * 1000);
-				}
-				if (callback !== undefined) {
-					callback(data);
-				}
-			},
-			'json'
-		).fail(function(j, status, errorThrown) {
-			try {
-				callback(JSON.parse(j.responseText));
-			} catch (err) {
-				callback({status:'error', 'error': undefined});
-			}
-		});
-	},
-
-	createContest: function(
-						title,
-						description,
-						start_time,
-						finish_time,
-						window_length,
-						alias,
-						points_decay_factor,
-						submissions_gap,
-						feedback,
-						penalty,
-						public,
-						scoreboard,
-						penalty_type,
-						show_scoreboard_after,
-						callback
-					) {
-		$.post(
-			'/api/contest/create/' ,
-			{
-				title				: title,
-				description			: description,
-				start_time			: start_time,
-				finish_time			: finish_time,
-				window_length		: window_length,
-				public				: public,
-				alias				: alias,
-				points_decay_factor	: points_decay_factor,
-				submissions_gap		: submissions_gap,
-				feedback			: feedback,
-				penalty				: penalty ,
-				scoreboard			: scoreboard,
-				penalty_type	: penalty_type,
-				show_scoreboard_after	: show_scoreboard_after
-			},
-			function(data) {
-				if (data.status !== undefined && data.status == "error") {
-					omegaup.UI.error(data.error);
-				}
-				if (callback !== undefined) { callback(data); }
-			},
-			'json'
-		).fail(function (data) {
-			if (callback !== undefined) {
-				try {
-					callback(JSON.parse(data.responseText));
-				} catch (err) {
-					callback({status: 'error', error: err});
-				}
-			}
-		});
-	},
-
-	updateContest: function(
-						contest_alias,
-						title,
-						description,
-						start_time,
-						finish_time,
-						window_length,
-						alias,
-						points_decay_factor,
-						submissions_gap,
-						feedback,
-						penalty,
-						public,
-						scoreboard,
-						penalty_type,
-						show_scoreboard_after,
-						contestant_must_register,
-						callback
-					) {
-		$.post(
-			'/api/contest/update/contest_alias/' + encodeURIComponent(contest_alias) + '/' ,
-			{
-				contest_alias       : contest_alias,
-				title				: title,
-				description			: description,
-				start_time			: start_time,
-				finish_time			: finish_time,
-				window_length		: window_length,
-				public				: public,
-				alias				: alias,
-				points_decay_factor	: points_decay_factor,
-				submissions_gap		: submissions_gap,
-				feedback			: feedback,
-				penalty				: penalty,
-				scoreboard			: scoreboard,
-				penalty_type		: penalty_type,
-				show_scoreboard_after	: show_scoreboard_after,
-				contestant_must_register	: contestant_must_register
-			},
-			function(data) {
-				if (data.status !== undefined && data.status == "error") {
-					omegaup.UI.error(data.error);
-				} else {
-					if (callback !== undefined) { callback(data); }
-				}
-			},
-			'json'
-		).fail(function (data) {
-			if (callback !== undefined) {
-				try {
-					callback(JSON.parse(data.responseText));
-				} catch (err) {
-					callback({status: 'error', error: err});
-				}
-			}
-		});
-	},
-
-	login: function(username, password, callback) {
-		$.post(
-			'/api/user/login/',
-			{ usernameOrEmail: username, password: password },
-			function (data) {
-				callback(data);
-			},
-			'json'
-		).fail(function (data) {
-			if (callback !== undefined) {
-				try {
-					callback(JSON.parse(data.responseText));
-				} catch (err) {
-					callback({status: 'error', error: err});
-				}
-			}
-		});
-	},
-
-	googleLogin: function(storeToken, callback) {
-		$.post(
-			'/api/session/googlelogin/',
-			{ storeToken: storeToken },
-			function (data) {
-				callback(data);
-			},
-			'json'
-		).fail(function (data) {
-			if (callback !== undefined) {
-				try {
-					callback(JSON.parse(data.responseText));
-				} catch (err) {
-					callback({status: 'error', error: err});
-				}
-			}
-		});
-	},
-
-	getUserStats: function(username, callback) {
-		$.get(
-			username == null ? '/api/user/stats/' : '/api/user/stats/username/' + encodeURIComponent(username),
-			function (data) {
-				callback(data);
-			},
-			'json'
-		).fail(function(j, status, errorThrown) {
-			try {
-				callback(JSON.parse(j.responseText));
-			} catch (err) {
-				callback({status:'error', 'error':undefined});
-			}
-		});
-	},
-
-	getMyGroups: function(callback) {
-		$.get(
-			'/api/group/mylist/',
-			function (data) {
-				callback(data);
-			},
-			'json'
-		).fail(function (data) {
-			if (callback !== undefined) {
-				try {
-					callback(JSON.parse(data.responseText));
-				} catch (err) {
-					callback({status: 'error', error: err});
-				}
-			}
-		});
-	},
-
-	getContests: function(params) {
-		return omegaup.API._wrapDeferred($.ajax({
-			url: '/api/contest/list/',
-			data: params,
-			dataType: 'json',
-		}), function (result) {
-			for (var idx in result.results) {
-				var contest = result.results[idx];
-				contest.start_time = omegaup.OmegaUp.time(contest.start_time * 1000);
-				contest.finish_time = omegaup.OmegaUp.time(contest.finish_time * 1000);
-			}
-			return result;
-		});
-	},
-
-	openContest: function(alias, callback) {
-		$.get(
-			'/api/contest/open/contest_alias/' + encodeURIComponent(alias) + '/',
-			function (contest) {
-				callback(contest);
-			},
-			'json'
-		).fail(function(j, status, errorThrown) {
-			try {
-				callback(JSON.parse(j.responseText));
-			} catch (err) {
-				callback({status:'error', 'error':undefined});
-			}
-		});
-	},
-
-	getContest: function(alias, callback) {
-		$.get(
-			'/api/contest/details/contest_alias/' + encodeURIComponent(alias) + '/',
-			function (contest) {
-				if (contest.status == 'ok') {
-					contest.start_time = omegaup.OmegaUp.time(contest.start_time * 1000);
-					contest.finish_time = omegaup.OmegaUp.time(contest.finish_time * 1000);
-					contest.submission_deadline = omegaup.OmegaUp.time(contest.submission_deadline * 1000);
-					contest.show_penalty = (contest.penalty != 0 || contest.penalty_type != "none");
-				}
-				callback(contest);
-			},
-			'json'
-		).fail(function(j, status, errorThrown) {
-			try {
-				callback(JSON.parse(j.responseText));
-			} catch (err) {
-				callback({status:'error', 'error':undefined});
-			}
-		});
-	},
-
-	getContestAdminDetails: function(alias, callback) {
-		$.get(
-			'/api/contest/admindetails/contest_alias/' + encodeURIComponent(alias) + '/',
-			function (contest) {
-				if (contest.status == 'ok') {
-					contest.start_time = omegaup.OmegaUp.time(contest.start_time * 1000);
-					contest.finish_time = omegaup.OmegaUp.time(contest.finish_time * 1000);
-					contest.submission_deadline = omegaup.OmegaUp.time(contest.submission_deadline * 1000);
-					contest.show_penalty = (contest.penalty != 0 || contest.penalty_type != "none");
-				}
-				callback(contest);
-			},
-			'json'
-		).fail(function(j, status, errorThrown) {
-			try {
-				callback(JSON.parse(j.responseText));
-			} catch (err) {
-				callback({status:'error', 'error':undefined});
-			}
-		});
-	},
-
-	getContestPublicDetails: function(alias, callback) {
-		$.get(
-			'/api/contest/publicdetails/contest_alias/' + encodeURIComponent(alias) + '/',
-			function (contest) {
-				if (contest.status == 'ok') {
-					contest.start_time = omegaup.OmegaUp.time(contest.start_time * 1000);
-					contest.finish_time = omegaup.OmegaUp.time(contest.finish_time * 1000);
-					contest.submission_deadline = omegaup.OmegaUp.time(contest.submission_deadline * 1000);
-					contest.show_penalty = (contest.penalty != 0 || contest.penalty_type != "none");
-				}
-				callback(contest);
-			},
-			'json'
-		).fail(function(j, status, errorThrown) {
-			try {
-				callback(JSON.parse(j.responseText));
-			} catch (err) {
-				callback({status:'error', 'error': undefined});
-			}
-		});
-	},
-
-	getContestByToken: function(alias, token, callback) {
-		$.get(
-			'/api/contest/details/contest_alias/' + encodeURIComponent(alias) + '/token/' + encodeURIComponent(token) + '/',
-			function (contest) {
-				if (contest.status == 'ok') {
-					contest.start_time = omegaup.OmegaUp.time(contest.start_time * 1000);
-					contest.finish_time = omegaup.OmegaUp.time(contest.finish_time * 1000);
-					contest.show_penalty = (contest.penalty || contest.penalty_type != "none");
-				}
-				callback(contest);
-			},
-			'json'
-		).fail(function(j, status, errorThrown) {
-			try {
-				callback(JSON.parse(j.responseText));
-			} catch (err) {
-				callback({status:'error', 'error':undefined});
-			}
-		});
-	},
-
-	getProfile: function(username, callback) {
-		$.get(
-			username == null ? '/api/user/profile/' : '/api/user/profile/username/' + encodeURIComponent(username) + '/',
-			function (data) {
-				if (data.status == 'ok') {
-					data.userinfo.birth_date = omegaup.OmegaUp.time(data.userinfo.birth_date * 1000);
-					data.userinfo.graduation_date = omegaup.OmegaUp.time(data.userinfo.graduation_date * 1000);
-				}
-
-				callback(data);
-			},
-			'json'
-		).fail(function(j, status, errorThrown) {
-			try {
-				callback(JSON.parse(j.responseText));
-			} catch (err) {
-				callback({status:'error', 'error':undefined});
-			}
-		});
-	},
-
-	getCoderOfTheMonth: function(callback) {
-		$.get(
-			'/api/user/coderofthemonth/',
-			function (data) {
-				if (data.status == 'ok') {
-					data.userinfo.birth_date = omegaup.OmegaUp.time(data.userinfo.birth_date * 1000);
-					data.userinfo.graduation_date = omegaup.OmegaUp.time(data.userinfo.graduation_date * 1000);
-				}
-
-				callback(data);
-			},
-			'json'
-		).fail(function(j, status, errorThrown) {
-			try {
-				callback(JSON.parse(j.responseText));
-			} catch (err) {
-				callback({status:'error', 'error':undefined});
-			}
-		});
-	},
-
-	arbitrateContestUserRequest: function(contest_alias, username, resolution, notes, callback) {
-		$.post(
-			'/api/contest/arbitraterequest/',
-			{
-				contest_alias: contest_alias,
-				username : username,
-				resolution : resolution,
-				note : notes
-			},
-			function (data) {
-				callback(data);
-			},
-			'json'
-		).fail(function(j, status, errorThrown) {
-			try {
-				callback(JSON.parse(j.responseText));
-			} catch (err) {
-				callback({status:'error', 'error':undefined});
-			}
-		});
-	},
-
-	registerForContest: function(contest_alias, callback) {
-		$.post(
-			'/api/contest/registerforcontest/',
-			{
-				contest_alias: contest_alias,
-			},
-			function (data) {
-				callback(data);
-			},
-			'json'
-		).fail(function(j, status, errorThrown) {
-			try {
-				callback(JSON.parse(j.responseText));
-			} catch (err) {
-				callback({status:'error', 'error':undefined});
-			}
-		});
-	},
-
-	updateProblem: function(alias, public, callback) {
-		$.post(
-			'/api/problem/update/',
-			{
-				problem_alias: alias,
-				public: public,
-				message: public ? 'private -> public' : 'public -> private'
-			},
-			function (data) {
-				callback(data);
-			},
-			'json'
-		).fail(function(j, status, errorThrown) {
-			try {
-				callback(JSON.parse(j.responseText));
-			} catch (err) {
-				callback({status:'error', 'error':undefined});
-			}
-		});
-	},
-
-	updateProfile: function(name, birth_date, country_id, state_id, scholar_degree, graduation_date, school_id, school_name, locale, recruitment_optin, callback) {
-		$.post(
-			'/api/user/update/',
-			{
-				name: name,
-				birth_date: birth_date,
-				country_id: country_id,
-				state_id: state_id,
-				scholar_degree: scholar_degree,
-				graduation_date: graduation_date,
-				school_id : school_id,
-				school_name : school_name,
-				locale : locale,
-				recruitment_optin: recruitment_optin
-			},
-			function (data) {
-				callback(data);
-			},
-			'json'
-		).fail(function(j, status, errorThrown) {
-			try {
-				callback(JSON.parse(j.responseText));
-			} catch (err) {
-				callback({status:'error', 'error':undefined});
-			}
-		});
-	},
-
-	updateBasicProfile: function(username, name, password, callback) {
-		$.post(
-			'/api/user/updatebasicinfo/',
-			{
-				username: username,
-				name: name,
-				password : password
-			},
-			function (data) {
-				callback(data);
-			},
-			'json'
-		).fail(function(j, status, errorThrown) {
-			try {
-				callback(JSON.parse(j.responseText));
-			} catch (err) {
-				callback({status:'error', 'error':undefined});
-			}
-		});
-	},
-
-	updateMainEmail: function(email, callback) {
-		$.post(
-			'/api/user/updateMainEmail/',
-			{
-				email: email
-			},
-			function (data) {
-				callback(data);
-			},
-			'json'
-		).fail(function(j, status, errorThrown) {
-			try {
-				callback(JSON.parse(j.responseText));
-			} catch (err) {
-				callback({status:'error', 'error':undefined});
-			}
-		});
-	},
-
-	addProblemToContest: function(contestAlias, order, problemAlias, points, callback) {
-		$.post(
-			'/api/contest/addProblem/contest_alias/' + encodeURIComponent(contestAlias) + '/problem_alias/' + encodeURIComponent(problemAlias) + '/',
-			{
-				problem_alias : problemAlias,
-				points : points,
-				order_in_contest : order
-			},
-			function (data) {
-				callback(data);
-			},
-			'json'
-		).fail(function(j, status, errorThrown) {
-			try {
-				callback(JSON.parse(j.responseText));
-			} catch (err) {
-				callback({status:'error', 'error':undefined});
-			}
-		});
-	},
-
-	removeProblemFromContest: function(contestAlias, problemAlias, callback) {
-		$.get(
-			'/api/contest/removeProblem/contest_alias/' + encodeURIComponent(contestAlias) + '/problem_alias/' + encodeURIComponent(problemAlias) + '/',
-			function (data) {
-				callback(data);
-			},
-			'json'
-		).fail(function(j, status, errorThrown) {
-			try {
-				callback(JSON.parse(j.responseText));
-			} catch (err) {
-				callback({status:'error', 'error':undefined});
-			}
-		});
-	},
-
-	contestProblems: function(contestAlias, callback) {
-		$.get(
-			'/api/contest/problems/contest_alias/' + encodeURIComponent(contestAlias) + '/',
-			function (data) {
-				callback(data);
-			},
-			'json'
-		).fail(function(j, status, errorThrown) {
-			try {
-				callback(JSON.parse(j.responseText));
-			} catch (err) {
-				callback({status:'error', 'error':undefined});
-			}
-		});
-	},
-
-	addAdminToContest: function(contestAlias, username, callback) {
-		$.post(
-			'/api/contest/addAdmin/contest_alias/' + encodeURIComponent(contestAlias) + '/',
-			{
-				usernameOrEmail : username
-			},
-			function (data) {
-				callback(data);
-			},
-			'json'
-		).fail(function(j, status, errorThrown) {
-			try {
-				callback(JSON.parse(j.responseText));
-			} catch (err) {
-				callback({status:'error', 'error':undefined});
-			}
-		});
-	},
-
-	removeAdminFromContest: function(contestAlias, username, callback) {
-		$.post(
-			'/api/contest/removeAdmin/contest_alias/' + encodeURIComponent(contestAlias) + '/',
-			{
-				usernameOrEmail : username
-			},
-			function (data) {
-				callback(data);
-			},
-			'json'
-		).fail(function(j, status, errorThrown) {
-			try {
-				callback(JSON.parse(j.responseText));
-			} catch (err) {
-				callback({status:'error', 'error':undefined});
-			}
-		});
-	},
-
-	addAdminToProblem: function(problemAlias, username, callback) {
-		$.post(
-			'/api/problem/addAdmin/problem_alias/' + encodeURIComponent(problemAlias) + '/',
-			{
-				usernameOrEmail : username
-			},
-			function (data) {
-				callback(data);
-			},
-			'json'
-		).fail(function(j, status, errorThrown) {
-			try {
-				callback(JSON.parse(j.responseText));
-			} catch (err) {
-				callback({status:'error', 'error':undefined});
-			}
-		});
-	},
-
-	removeAdminFromProblem: function(problemAlias, username, callback) {
-		$.post(
-			'/api/problem/removeAdmin/problem_alias/' + encodeURIComponent(problemAlias) + '/',
-			{
-				usernameOrEmail : username
-			},
-			function (data) {
-				callback(data);
-			},
-			'json'
-		).fail(function(j, status, errorThrown) {
-			try {
-				callback(JSON.parse(j.responseText));
-			} catch (err) {
-				callback({status:'error', 'error':undefined});
-			}
-		});
-	},
-
-	addGroupAdminToContest: function(contestAlias, alias, callback) {
-		$.post(
-			'/api/contest/addGroupAdmin/contest_alias/' + encodeURIComponent(contestAlias) + '/',
-			{
-				group: alias
-			},
-			function (data) {
-				callback(data);
-			},
-			'json'
-		).fail(function(j, status, errorThrown) {
-			try {
-				callback(JSON.parse(j.responseText));
-			} catch (err) {
-				callback({status:'error', 'error':undefined});
-			}
-		});
-	},
-
-	removeGroupAdminFromContest: function(contestAlias, alias, callback) {
-		$.post(
-			'/api/contest/removeGroupAdmin/contest_alias/' + encodeURIComponent(contestAlias) + '/',
-			{
-				group: alias
-			},
-			function (data) {
-				callback(data);
-			},
-			'json'
-		).fail(function(j, status, errorThrown) {
-			try {
-				callback(JSON.parse(j.responseText));
-			} catch (err) {
-				callback({status:'error', 'error':undefined});
-			}
-		});
-	},
-
-	addGroupAdminToProblem: function(problemAlias, alias, callback) {
-		$.post(
-			'/api/problem/addGroupAdmin/problem_alias/' + encodeURIComponent(problemAlias) + '/',
-			{
-				group: alias
-			},
-			function (data) {
-				callback(data);
-			},
-			'json'
-		).fail(function(j, status, errorThrown) {
-			try {
-				callback(JSON.parse(j.responseText));
-			} catch (err) {
-				callback({status:'error', 'error':undefined});
-			}
-		});
-	},
-
-	removeGroupAdminFromProblem: function(problemAlias, alias, callback) {
-		$.post(
-			'/api/problem/removeGroupAdmin/problem_alias/' + encodeURIComponent(problemAlias) + '/',
-			{
-				group: alias
-			},
-			function (data) {
-				callback(data);
-			},
-			'json'
-		).fail(function(j, status, errorThrown) {
-			try {
-				callback(JSON.parse(j.responseText));
-			} catch (err) {
-				callback({status:'error', 'error':undefined});
-			}
-		});
-	},
-
-	addTagToProblem: function(problemAlias, tagname, public, callback) {
-		$.post(
-			'/api/problem/addTag/problem_alias/' + encodeURIComponent(problemAlias) + '/',
-			{
-				name: tagname,
-				public: public
-			},
-			function (data) {
-				callback(data);
-			},
-			'json'
-		).fail(function(j, status, errorThrown) {
-			try {
-				callback(JSON.parse(j.responseText));
-			} catch (err) {
-				callback({status:'error', 'error':undefined});
-			}
-		});
-	},
-
-	removeTagFromProblem: function(problemAlias, tagname, callback) {
-		$.post(
-			'/api/problem/removeTag/problem_alias/' + encodeURIComponent(problemAlias) + '/',
-			{
-				name : tagname
-			},
-			function (data) {
-				callback(data);
-			},
-			'json'
-		).fail(function(j, status, errorThrown) {
-			try {
-				callback(JSON.parse(j.responseText));
-			} catch (err) {
-				callback({status:'error', 'error':undefined});
-			}
-		});
-	},
-
-	addUserToGroup: function(groupAlias, username, callback) {
-		$.post(
-			'/api/group/addUser/group_alias/' + encodeURIComponent(groupAlias) + '/',
-			{
-				usernameOrEmail : username
-			},
-			function (data) {
-				callback(data);
-			},
-			'json'
-		).fail(function(j, status, errorThrown) {
-			try {
-				callback(JSON.parse(j.responseText));
-			} catch (err) {
-				callback({status:'error', 'error':undefined});
-			}
-		});
-	},
-
-	removeUserFromGroup: function(groupAlias, username, callback) {
-		$.post(
-			'/api/group/removeUser/group_alias/' + encodeURIComponent(groupAlias) + '/',
-			{
-				usernameOrEmail : username
-			},
-			function (data) {
-				callback(data);
-			},
-			'json'
-		).fail(function(j, status, errorThrown) {
-			try {
-				callback(JSON.parse(j.responseText));
-			} catch (err) {
-				callback({status:'error', 'error':undefined});
-			}
-		});
-	},
-
-	addScoreboardToGroup: function(groupAlias, alias, name, description, callback) {
-		$.post(
-			'/api/group/createScoreboard/group_alias/' + encodeURIComponent(groupAlias) + '/',
-			{
-				alias		: alias,
-				name		: name,
-				description : description
-			},
-			function (data) {
-				callback(data);
-			},
-			'json'
-		).fail(function(j, status, errorThrown) {
-			try {
-				callback(JSON.parse(j.responseText));
-			} catch (err) {
-				callback({status:'error', 'error':undefined});
-			}
-		});
-	},
-
-	addContestToScoreboard: function(groupAlias, scoreboardAlias, contestAlias, onlyAC, weight, callback) {
-		$.post(
-			'/api/groupScoreboard/addContest/group_alias/' + encodeURIComponent(groupAlias) + '/',
-			{
-				scoreboard_alias		: scoreboardAlias,
-				contest_alias			: contestAlias,
-				only_ac					: onlyAC,
-				weight					: weight,
-			},
-			function (data) {
-				callback(data);
-			},
-			'json'
-		).fail(function(j, status, errorThrown) {
-			try {
-				callback(JSON.parse(j.responseText));
-			} catch (err) {
-				callback({status:'error', 'error':undefined});
-			}
-		});
-	},
-
-	removeContestFromScoreboard: function(groupAlias, scoreboardAlias, contestAlias, callback) {
-		$.post(
-			'/api/groupScoreboard/removeContest/group_alias/' + encodeURIComponent(groupAlias) + '/',
-			{
-				scoreboard_alias		: scoreboardAlias,
-				contest_alias			: contestAlias
-			},
-			function (data) {
-				callback(data);
-			},
-			'json'
-		).fail(function(j, status, errorThrown) {
-			try {
-				callback(JSON.parse(j.responseText));
-			} catch (err) {
-				callback({status:'error', 'error':undefined});
-			}
-		});
-	},
-
-	addUserToContest: function(contestAlias, username, callback) {
-		$.post(
-			'/api/contest/addUser/contest_alias/' + encodeURIComponent(contestAlias) + '/',
-			{
-				usernameOrEmail : username
-			},
-			function (data) {
-				callback(data);
-			},
-			'json'
-		).fail(function(j, status, errorThrown) {
-			try {
-				callback(JSON.parse(j.responseText));
-			} catch (err) {
-				callback({status:'error', 'error':undefined});
-			}
-		});
-	},
-
-	removeUserFromContest: function(contestAlias, username, callback) {
-		$.post(
-			'/api/contest/removeUser/contest_alias/' + encodeURIComponent(contestAlias) + '/',
-			{
-				usernameOrEmail : username
-			},
-			function (data) {
-				callback(data);
-			},
-			'json'
-		).fail(function(j, status, errorThrown) {
-			try {
-				callback(JSON.parse(j.responseText));
-			} catch (err) {
-				callback({status:'error', 'error':undefined});
-			}
-		});
-	},
-
-	getProblems: function(callback) {
-		$.get(
-			'/api/problem/list/',
-			function (data) {
-				callback(data);
-			},
-			'json'
-		).fail(function(j, status, errorThrown) {
-			try {
-				callback(JSON.parse(j.responseText));
-			} catch (err) {
-				callback({status:'error', 'error':undefined});
-			}
-		});
-	},
-
-	searchProblems: function(query, callback) {
-		$.post(
-			'/api/problem/list/',
-			{query: query},
-			function (data) {
-				callback(data);
-			},
-			'json'
-		).fail(function(j, status, errorThrown) {
-			try {
-				callback(JSON.parse(j.responseText));
-			} catch (err) {
-				callback({status:'error', 'error':undefined});
-			}
-		});
-	},
-
-	searchTags: function(query, callback) {
-		$.post(
-			'/api/tag/list/',
-			{query: query},
-			function (data) {
-				callback(data);
-			},
-			'json'
-		).fail(function(j, status, errorThrown) {
-			try {
-				callback(JSON.parse(j.responseText));
-			} catch (err) {
-				callback({status:'error', 'error':undefined});
-			}
-		});
-	},
-
-	searchSchools: function(query, callback) {
-		$.post(
-			'/api/school/list/',
-			{query: query},
-			function (data) {
-				callback(data);
-			},
-			'json'
-		).fail(function(j, status, errorThrown) {
-			try {
-				callback(JSON.parse(j.responseText));
-			} catch (err) {
-				callback({status:'error', 'error':undefined});
-			}
-		});
-	},
-
-	searchUsers: function(query, callback) {
-		$.post(
-			'/api/user/list/',
-			{query: query},
-			function (data) {
-				callback(data);
-			},
-			'json'
-		).fail(function(j, status, errorThrown) {
-			try {
-				callback(JSON.parse(j.responseText));
-			} catch (err) {
-				callback({status:'error', 'error':undefined});
-			}
-		});
-	},
-
-	searchGroups: function(query, callback) {
-		$.post(
-			'/api/group/list/',
-			{query: query},
-			function (data) {
-				callback(data);
-			},
-			'json'
-		).fail(function(j, status, errorThrown) {
-			try {
-				callback(JSON.parse(j.responseText));
-			} catch (err) {
-				callback({status:'error', 'error':undefined});
-			}
-		});
-	},
-
-	getMyProblems: function(callback) {
-		$.get(
-			'/api/problem/mylist/',
-			function (data) {
-				callback(data);
-			},
-			'json'
-		).fail(function(j, status, errorThrown) {
-			try {
-				callback(JSON.parse(j.responseText));
-			} catch (err) {
-				callback({status:'error', 'error':undefined});
-			}
-		});
-	},
-
-	getMyContests: function(callback) {
-		$.get(
-			'/api/contest/mylist/',
-			function (data) {
-				for (var idx in data.results) {
-					var contest = data.results[idx];
-					contest.start_time = omegaup.OmegaUp.time(contest.start_time * 1000);
-					contest.finish_time = omegaup.OmegaUp.time(contest.finish_time * 1000);
-				}
-				callback(data);
-			},
-			'json'
-		).fail(function(j, status, errorThrown) {
-			try {
-				callback(JSON.parse(j.responseText));
-			} catch (err) {
-				callback({status:'error', 'error':undefined});
-			}
-		});
-	},
-
-	getProblem: function(contestAlias, problemAlias, callback, statement_type, show_solvers, language) {
-		if (statement_type === undefined) {
-			statement_type = "html";
-		}
-		var params = {statement_type:statement_type, show_solvers: !!show_solvers};
-		if (language) {
-			params.lang = language;
-		}
-		$.post(
-			contestAlias === null ?
-				'/api/problem/details/problem_alias/' + encodeURIComponent(problemAlias) + '/' :
-				'/api/problem/details/contest_alias/' + encodeURIComponent(contestAlias) + '/problem_alias/' + encodeURIComponent(problemAlias) + '/',
-			params,
-			function (problem) {
-				if (problem.runs) {
-					for (var i = 0; i < problem.runs.length; i++) {
-						problem.runs[i].time = omegaup.OmegaUp.time(problem.runs[i].time * 1000);
-					}
-				}
-				callback(problem);
-			},
-			'json'
-		).fail(function(j, status, errorThrown) {
-			try {
-				callback(JSON.parse(j.responseText));
-			} catch (err) {
-				callback({status:'error', 'error':undefined});
-			}
-		});
-	},
-
-	getGroupMembers: function(groupAlias, callback) {
-		$.post(
-			'/api/group/members/group_alias/' + encodeURIComponent(groupAlias) + '/',
-			function (data) {
-				callback(data);
-			},
-			'json'
-		).fail(function(j, status, errorThrown) {
-			try {
-				callback(JSON.parse(j.responseText));
-			} catch (err) {
-				callback({status:'error', 'error':undefined});
-			}
-		});
-	},
-
-	getGroup: function(groupAlias, callback) {
-		$.post(
-			'/api/group/details/group_alias/' + encodeURIComponent(groupAlias) + '/',
-			function (problem) {
-				callback(problem);
-			},
-			'json'
-		).fail(function(j, status, errorThrown) {
-			try {
-				callback(JSON.parse(j.responseText));
-			} catch (err) {
-				callback({status:'error', 'error':undefined});
-			}
-		});
-	},
-
-	getGroupScoreboard: function(groupAlias, scoreboardAlias, callback) {
-		$.post(
-			'/api/groupScoreboard/details/group_alias/' + encodeURIComponent(groupAlias) + '/',
-			{
-				scoreboard_alias : scoreboardAlias
-			},
-			function (problem) {
-				callback(problem);
-			},
-			'json'
-		).fail(function(j, status, errorThrown) {
-			try {
-				callback(JSON.parse(j.responseText));
-			} catch (err) {
-				callback({status:'error', 'error':undefined});
-			}
-		});
-	},
-
-	getProblemRuns: function(problemAlias, options, callback) {
-		$.post(
-			'/api/problem/runs/problem_alias/' + encodeURIComponent(problemAlias) + '/',
-			options,
-			function (problem) {
-				if (problem.runs) {
-					for (var i = 0; i < problem.runs.length; i++) {
-						problem.runs[i].time = omegaup.OmegaUp.time(problem.runs[i].time * 1000);
-					}
-				}
-				callback(problem);
-			},
-			'json'
-		).fail(function (data) {
-			if (callback !== undefined) {
-				try {
-					callback(JSON.parse(data.responseText));
-				} catch (err) {
-					callback({status: 'error', error: err});
-				}
-			}
-		});
-	},
-
-	createProblem: function(contestAlias, problemAlias, callback) {
-		$.post(
-			'/api/problem/create/',
-			{
-				"author_username" : 0
-			},
-			function (problem) {
-				if (problem.runs) {
-					for (var i = 0; i < problem.runs.length; i++) {
-						problem.runs[i].time = omegaup.OmegaUp.time(problem.runs[i].time * 1000);
-					}
-				}
-				callback(problem);
-			},
-			'json'
-		).fail(function (data) {
-			if (callback !== undefined) {
-				try {
-					callback(JSON.parse(data.responseText));
-				} catch (err) {
-					callback({status: 'error', error: err});
-				}
-			}
-		});
-	},
-
-	getContestRuns: function(contestAlias, options, callback) {
-		$.post(
-			'/api/contest/runs/contest_alias/' + encodeURIComponent(contestAlias) + '/',
-			options,
-			function (data) {
-				for (var i = 0; i < data.runs.length; i++) {
-					data.runs[i].time = omegaup.OmegaUp.time(data.runs[i].time * 1000);
-				}
-				callback(data);
-			},
-			'json'
-		).fail(function (data) {
-			if (callback !== undefined) {
-				try {
-					callback(JSON.parse(data.responseText));
-				} catch (err) {
-					callback({status: 'error', error: err});
-				}
-			}
-		});
-	},
-
-	getContestStats: function(contestAlias, callback) {
-		$.get(
-			'/api/contest/stats/contest_alias/' + encodeURIComponent(contestAlias) + '/' ,
-			function (data) {
-				callback(data);
-			},
-			'json'
-		).fail(function(j, status, errorThrown) {
-			try {
-				callback(JSON.parse(j.responseText));
-			} catch (err) {
-				callback({status:'error', 'error':undefined});
-			}
-		});
-	},
-
-	getContestUsers: function(contestAlias, callback) {
-		$.get(
-			'/api/contest/users/contest_alias/' + encodeURIComponent(contestAlias) + '/' ,
-			function (data) {
-				callback(data);
-			},
-			'json'
-		).fail(function(j, status, errorThrown) {
-			try {
-				callback(JSON.parse(j.responseText));
-			} catch (err) {
-				callback({status:'error', 'error':undefined});
-			}
-		});
-	},
-
-	getContestRequests: function(contestAlias, callback) {
-		$.get(
-			'/api/contest/requests/contest_alias/' + encodeURIComponent(contestAlias) + '/' ,
-			function (data) {
-				callback(data);
-			},
-			'json'
-		).fail(function(j, status, errorThrown) {
-			try {
-				callback(JSON.parse(j.responseText));
-			} catch (err) {
-				callback({status:'error', 'error':undefined});
-			}
-		});
-	},
-
-	getContestAdmins: function(contestAlias, callback) {
-		$.get(
-			'/api/contest/admins/contest_alias/' + encodeURIComponent(contestAlias) + '/' ,
-			function (data) {
-				callback(data);
-			},
-			'json'
-		).fail(function(j, status, errorThrown) {
-			try {
-				callback(JSON.parse(j.responseText));
-			} catch (err) {
-				callback({status:'error', 'error':undefined});
-			}
-		});
-	},
-
-	getProblemAdmins: function(problemAlias, callback) {
-		$.get(
-			'/api/problem/admins/problem_alias/' + encodeURIComponent(problemAlias) + '/' ,
-			function (data) {
-				callback(data);
-			},
-			'json'
-		).fail(function(j, status, errorThrown) {
-			try {
-				callback(JSON.parse(j.responseText));
-			} catch (err) {
-				callback({status:'error', 'error':undefined});
-			}
-		});
-	},
-
-	getProblemTags: function(problemAlias, callback) {
-		$.get(
-			'/api/problem/tags/problem_alias/' + encodeURIComponent(problemAlias) + '/' ,
-			function (data) {
-				callback(data);
-			},
-			'json'
-		).fail(function(j, status, errorThrown) {
-			try {
-				callback(JSON.parse(j.responseText));
-			} catch (err) {
-				callback({status:'error', 'error':undefined});
-			}
-		});
-	},
-
-	getProblemStats: function(problemAlias, callback) {
-		$.get(
-			'/api/problem/stats/problem_alias/' + encodeURIComponent(problemAlias) + '/' ,
-			function (data) {
-				callback(data);
-			},
-			'json'
-		).fail(function(j, status, errorThrown) {
-			try {
-				callback(JSON.parse(j.responseText));
-			} catch (err) {
-				callback({status:'error', 'error':undefined});
-			}
-		});
-	},
-
-	getProblemClarifications: function(problemAlias, offset, rowcount, callback) {
-		$.get(
-			'/api/problem/clarifications/problem_alias/' + encodeURIComponent(problemAlias) +
-			'/offset/' + offset + '/rowcount/' + rowcount + '/',
-			function (data) {
-				for (var idx in data.clarifications) {
-					var clarification = data.clarifications[idx];
-					clarification.time = omegaup.OmegaUp.time(clarification.time * 1000);
-				}
-				callback(data);
-			},
-			'json'
-		).fail(function(j, status, errorThrown) {
-			try {
-				callback(JSON.parse(j.responseText));
-			} catch (err) {
-				callback({status:'error', 'error':undefined});
-			}
-		});
-	},
-
-	getRankByProblemsSolved: function(rowcount, callback) {
-		$.get(
-			'/api/user/rankbyproblemssolved/rowcount/' + encodeURIComponent(rowcount) + '/',
-			function (data) {
-				callback(data);
-			},
-			'json'
-		).fail(function(j, status, errorThrown) {
-			try {
-				callback(JSON.parse(j.responseText));
-			} catch (err) {
-				callback({status:'error', 'error':undefined});
-			}
-		});
-	},
-
-	getContestStatsForUser: function(username, callback) {
-		$.get(
-			username == null ? '/api/user/conteststats/' : '/api/user/conteststats/username/' + encodeURIComponent(username) + '/',
-			function (data) {
-				callback(data);
-			},
-			'json'
-		).fail(function(j, status, errorThrown) {
-			try {
-				callback(JSON.parse(j.responseText));
-			} catch (err) {
-				callback({status:'error', 'error':undefined});
-			}
-		});
-	},
-
-	getProblemsSolved: function(username, callback) {
-		$.get(
-			username == null ? '/api/user/problemssolved/' : '/api/user/problemssolved/username/' + encodeURIComponent(username) + '/' ,
-			function (data) {
-				callback(data);
-			},
-			'json'
-		).fail(function(j, status, errorThrown) {
-			try {
-				callback(JSON.parse(j.responseText));
-			} catch (err) {
-				callback({status:'error', 'error':undefined});
-			}
-		});
-	},
-
-	getRuns: function(options, callback) {
-		$.post(
-			'/api/run/list/',
-			options,
-			function (data) {
-				for (var i = 0; i < data.runs.length; i++) {
-					data.runs[i].time = omegaup.OmegaUp.time(data.runs[i].time * 1000);
-				}
-				callback(data);
-			},
-			'json'
-		).fail(function(j, status, errorThrown) {
-			try {
-				callback(JSON.parse(j.responseText));
-			} catch (err) {
-				callback({status:'error', 'error':undefined});
-			}
-		});
-	},
-
-	submit: function(contestAlias, problemAlias, language, code, callback) {
-		$.post(
-			'/api/run/create/',
-			{
-				contest_alias: contestAlias,
-				problem_alias: problemAlias,
-				language: language,
-				source: code
-			},
-			function (data) {
-				callback(data);
-			},
-			'json'
-		).fail(function(j, status, errorThrown) {
-			try {
-				callback(JSON.parse(j.responseText));
-			} catch (err) {
-				callback({status:'error', 'error':undefined});
-			}
-		});
-	},
-
-	runStatus: function(guid, callback) {
-		$.get(
-			'/api/run/status/run_alias/' + encodeURIComponent(guid) + '/',
-			function (data) {
-				data.time = omegaup.OmegaUp.time(data.time * 1000);
-				callback(data);
-			},
-			'json'
-		).fail(function (data) {
-			if (callback !== undefined) {
-				try {
-					callback(JSON.parse(data.responseText));
-				} catch (err) {
-					callback({status: 'error', error: err});
-				}
-			}
-		});
-	},
-
-	runDetails: function(guid, callback) {
-		$.get(
-			'/api/run/details/run_alias/' + encodeURIComponent(guid) + '/',
-			function (data) {
-				callback(data);
-			},
-			'json'
-		).fail(function (data) {
-			if (callback !== undefined) {
-				try {
-					callback(JSON.parse(data.responseText));
-				} catch (err) {
-					callback({status: 'error', error: err});
-				}
-			}
-		});
-	},
-
-	runCounts: function(callback) {
-		$.get(
-			'/api/run/counts/',
-			function (data) {
-				callback(data);
-			},
-			'json'
-		).fail(function (data) {
-			if (callback !== undefined) {
-				try {
-					callback(JSON.parse(data.responseText));
-				} catch (err) {
-					callback({status: 'error', error: err});
-				}
-			}
-		});
-	},
-
-	runSource: function(guid, callback) {
-		$.get(
-			'/api/run/source/run_alias/' + encodeURIComponent(guid) + '/',
-			function (data) {
-				callback(data);
-			},
-			'json'
-		).fail(function (data) {
-			if (callback !== undefined) {
-				try {
-					callback(JSON.parse(data.responseText));
-				} catch (err) {
-					callback({status: 'error', error: err});
-				}
-			}
-		});
-	},
-
-	runRejudge: function(guid, debug, callback) {
-		$.get(
-			'/api/run/rejudge/run_alias/' + encodeURIComponent(guid) + '/' + (debug ? 'debug/true/' : ''),
-			function (data) {
-				callback(data);
-			},
-			'json'
-		).fail(function (data) {
-			if (callback !== undefined) {
-				try {
-					callback(JSON.parse(data.responseText));
-				} catch (err) {
-					callback({status: 'error', error: err});
-				}
-			}
-		});
-	},
-
-	rejudgeProblem: function(problemAlias, callback) {
-		$.get(
-			'/api/problem/rejudge/problem_alias/' + encodeURIComponent(problemAlias) + '/',
-			function (data) {
-				callback(data);
-			},
-			'json'
-		).fail(function (data) {
-			if (callback !== undefined) {
-				try {
-					callback(JSON.parse(data.responseText));
-				} catch (err) {
-					callback({status: 'error', error: err});
-				}
-			}
-		});
-	},
-
-	getRanking: function(contestAlias, callback) {
-		$.get(
-			'/api/contest/scoreboard/contest_alias/' + encodeURIComponent(contestAlias) + '/',
-			function (data) {
-				callback(data);
-			},
-			'json'
-		).fail(function (data) {
-			if (callback !== undefined) {
-				try {
-					callback(JSON.parse(data.responseText));
-				} catch (err) {
-					callback({status: 'error', error: err});
-				}
-			}
-		});
-	},
-
-	getRankingByToken: function(contestAlias, token, callback) {
-		$.get(
-			'/api/contest/scoreboard/contest_alias/' + encodeURIComponent(contestAlias) + '/token/' + encodeURIComponent(token) + '/',
-			function (data) {
-				data.start_time = omegaup.OmegaUp.time(data.start_time * 1000);
-				data.finish_time = omegaup.OmegaUp.time(data.finish_time * 1000);
-				callback(data);
-			},
-			'json'
-		).fail(function (data) {
-			if (callback !== undefined) {
-				try {
-					callback(JSON.parse(data.responseText));
-				} catch (err) {
-					callback({status: 'error', error: err});
-				}
-			}
-		});
-	},
-
-	getRankingEventsByToken: function(contestAlias, token, callback) {
-		$.get(
-			'/api/contest/scoreboardevents/contest_alias/' + encodeURIComponent(contestAlias) + '/token/' + encodeURIComponent(token) + '/',
-			function (data) {
-				callback(data);
-			},
-			'json'
-		).fail(function (data) {
-			if (callback !== undefined) {
-				try {
-					callback(JSON.parse(data.responseText));
-				} catch (err) {
-					callback({status: 'error', error: err});
-				}
-			}
-		});
-	},
-
-	getRankByProblemsSolved: function(offset, rowcount, callback) {
-		$.get(
-			'/api/user/RankByProblemsSolved/offset/' + encodeURIComponent(offset) + '/rowcount/' + encodeURIComponent(rowcount) + '/',
-			function (data) {
-				callback(data);
-			},
-			'json'
-		).fail(function (data) {
-			if (callback !== undefined) {
-				try {
-					callback(JSON.parse(data.responseText));
-				} catch (err) {
-					callback({status: 'error', error: err});
-				}
-			}
-		});
-	},
-
-	getRankingEvents: function(contestAlias, callback) {
-		$.get(
-			'/api/contest/scoreboardevents/contest_alias/' + encodeURIComponent(contestAlias) + '/',
-			function (data) {
-				callback(data);
-			},
-			'json'
-		).fail(function (data) {
-			if (callback !== undefined) {
-				try {
-					callback(JSON.parse(data.responseText));
-				} catch (err) {
-					callback({status: 'error', error: err});
-				}
-			}
-		});
-	},
-
-	getScoreboardMerge: function(contestAliases, callback) {
-		$.get(
-			'/api/contest/scoreboardmerge/contest_aliases/' + contestAliases.map(encodeURIComponent).join(',') + '/',
-			function (data) {
-				callback(data);
-			},
-			'json'
-		).fail(function (data) {
-			if (callback !== undefined) {
-				try {
-					callback(JSON.parse(data.responseText));
-				} catch (err) {
-					callback({status: 'error', error: err});
-				}
-			}
-		});
-	},
-
-	getGraderStats: function(callback) {
-		$.get(
-			'/api/grader/status/',
-			function (data) {
-				callback(data);
-			},
-			'json'
-		).fail(function(j, status, errorThrown) {
-			try {
-				callback(JSON.parse(j.responseText));
-			} catch (err) {
-				callback({status:'ok', 'error':undefined});
-			}
-		});
-	},
-
-	getClarifications: function(contestAlias, offset, count, callback) {
-		$.get(
-			'/api/contest/clarifications/contest_alias/' + encodeURIComponent(contestAlias) + '/offset/' + encodeURIComponent(offset) + '/rowcount/' + encodeURIComponent(count) + '/',
-			function (data) {
-				for (var idx in data.clarifications) {
-					var clarification = data.clarifications[idx];
-					clarification.time = omegaup.OmegaUp.time(clarification.time * 1000);
-				}
-				callback(data);
-			},
-			'json'
-		).fail(function (data) {
-			if (callback !== undefined) {
-				try {
-					callback(JSON.parse(data.responseText));
-				} catch (err) {
-					callback({status: 'error', error: err});
-				}
-			}
-		});
-	},
-
-	newClarification: function(contestAlias, problemAlias, message, callback) {
-		$.post(
-			'/api/clarification/create/',
-			{
-				contest_alias: contestAlias,
-				problem_alias: problemAlias,
-				message: message
-			},
-			function (data) {
-				callback(data);
-			},
-			'json'
-		).fail(function(j, status, errorThrown) {
-			try {
-				callback(JSON.parse(j.responseText));
-			} catch (err) {
-				callback({status:'ok', 'error':undefined});
-			}
-		});
-	},
-
-	updateClarification: function(clarificationId, answer, public, callback) {
-		$.post(
-			'/api/clarification/update/',
-			{
-				clarification_id: clarificationId,
-				answer: answer,
-				public: public ? 1 : 0
-			},
-			function (data) {
-				callback(data);
-			},
-			'json'
-		).fail(function(j, status, errorThrown) {
-			try {
-				callback(JSON.parse(j.responseText));
-			} catch (err) {
-				callback({status:'error', 'error':undefined});
-			}
-		});
-	},
-
-	UserEdit: function( username, name, email, birthDate, school, password, oldPassword, callback ){
-		var toSend = {};
-
-		if(username !== null) toSend.username = username;
-		if(name !== null) toSend.name = name;
-		if(email !== null) toSend.email = email;
-		if(birthDate !== null) toSend.birthDate = birthDate;
-		if(school !== null) toSend.school = school;
-		if(password !== null) toSend.password = password;
-		if(oldPassword !== null) toSend.oldPassword = oldPassword;
-
-		$.post(
-			'/api/controllername/user/edit/',
-			toSend,
-			function (data) {
-				callback(data);
-			},
-			'json'
-		).fail(function(j, status, errorThrown) {
-			try {
-				callback(JSON.parse(j.responseText));
-			} catch (err) {
-				callback({status:'error', 'error':undefined});
-			}
-		});
-	},
-
-	addUsersToInterview: function(interviewAlias, usernameOrEmailsCSV, callback) {
-		$.post(
-			'/api/interview/addUsers/interview_alias/' + encodeURIComponent(interviewAlias) + '/',
-			{
-				usernameOrEmailsCSV : usernameOrEmailsCSV
-			},
-			function (data) {
-				callback(data);
-			},
-			'json'
-		).fail(function(j, status, errorThrown) {
-			try {
-				callback(JSON.parse(j.responseText));
-			} catch (err) {
-				callback({status:'error', 'error':undefined});
-			}
-		});
-	},
-
-	getInterview: function(alias, callback) {
-		$.get(
-			'/api/interview/details/interview_alias/' + encodeURIComponent(alias) + '/',
-			function (data) {
-				callback(data);
-			},
-			'json'
-		).fail(function (data) {
-			if (callback !== undefined) {
-				try {
-					callback(JSON.parse(data.responseText));
-				} catch (err) {
-					callback({status: 'error', error: err});
-				}
-			}
-		});
-	},
-
-	getInterviewStatsForUser: function(interviewAlias, username, callback) {
-		$.get(
-			'/api/user/interviewstats/username/' + encodeURIComponent(username) + '/interview/' + encodeURIComponent(interviewAlias),
-			function (data) {
-				callback(data);
-			},
-			'json'
-		).fail(function(j, status, errorThrown) {
-			try {
-				callback(JSON.parse(j.responseText));
-			} catch (err) {
-				callback({status:'error', 'error':undefined});
-			}
-		});
-	},
-
-	getInterviews: function(callback) {
-		$.get(
-			'/api/interview/list/',
-			function (data) {
-				callback(data);
-			},
-			'json'
-		).fail(function (data) {
-			if (callback !== undefined) {
-				try {
-					callback(JSON.parse(data.responseText));
-				} catch (err) {
-					callback({status: 'error', error: err});
-				}
-			}
-		});
-	},
-
-	createInterview: function(s_Alias, s_Title, s_Duration, callback) {
-		$.post(
-			'/api/interview/create/',
-			{ alias : s_Alias, title : s_Title, duration : s_Duration},
-			function (data) {
-				if (data.status !== undefined && data.status == "error") {
-					omegaup.UI.error(data.error);
-				} else {
-					if (callback !== undefined){ callback(data); }
-				}
-			},
-			'json'
-		).fail(function (data) {
-			if (callback !== undefined) {
-				try {
-					callback(JSON.parse(data.responseText));
-				} catch (err) {
-					callback({status: 'error', error: err});
-				}
-			}
-		});
-	},
-
-	forceVerifyEmail: function(username, callback) {
-		$.post(
-			'/api/user/verifyemail/',
-			{
-				usernameOrEmail: username,
-			},
-			function (data) {
-				callback(data);
-			},
-			'json'
-		).fail(function(j, status, errorThrown) {
-			try {
-				callback(JSON.parse(j.responseText));
-			} catch (err) {
-				callback({status:'error', 'error':undefined});
-			}
-		});
-	},
-
-	forceChangePassword: function(username, newpassword, callback) {
-		$.post(
-			'/api/user/changepassword/',
-			{
-				username: username,
-				password: newpassword
-			},
-			function (data) {
-				callback(data);
-			},
-			'json'
-		).fail(function(j, status, errorThrown) {
-			try {
-				callback(JSON.parse(j.responseText));
-			} catch (err) {
-				callback({status:'error', 'error':undefined});
-			}
-		});
-	},
-
-	changePassword: function(oldPassword, newPassword, callback) {
-		$.post(
-			'/api/user/changepassword/',
-			{
-				old_password: oldPassword,
-				password: newPassword
-			},
-			function (data) {
-				callback(data);
-			},
-			'json'
-		).fail(function(j, status, errorThrown) {
-			try {
-				callback(JSON.parse(j.responseText));
-			} catch (err) {
-				callback({status:'error', 'error':undefined});
-			}
-		});
-	},
-
-	resetCreate: function(email, callback) {
-			omegaup.UI.dismissNotifications();
-		$.post(
-			'/api/reset/create',
-			{ email: email },
-			function(data) {
-				omegaup.UI.success(data.message);
-				callback();
-			},
-			'json'
-		).fail(function(j, status, errorThrown) {
-			omegaup.UI.error(JSON.parse(j.responseText).error);
-			callback();
-		});
-	},
-
-	resetUpdate: function(email, resetToken, password, passwordConfirmation, callback) {
-			omegaup.UI.dismissNotifications();
-			$.post(
-			'/api/reset/update',
-			{
-				email: email,
-				reset_token: resetToken,
-				password: password,
-				password_confirmation: passwordConfirmation
-			},
-			function(data) {
-				omegaup.UI.success(data.message);
-				callback();
-			},
-			'json'
-		).fail(function(j, status, errorThrown) {
-			omegaup.UI.error(JSON.parse(j.responseText).error);
-			callback();
-		});
-	}
-=======
   _wrapDeferred: function(jqXHR, transform) {
     var dfd = $.Deferred();
     jqXHR.done(function(data) {
@@ -2278,6 +84,199 @@
             } catch (err) {
               callback({status: 'error', error: err});
             }
+          }
+        });
+  },
+
+  createCourse: function(name, description, start_time, finish_time, alias,
+                         public, show_scoreboard, callback) {
+    $.post('/api/course/create/',
+           {
+             name: name,
+             description: description,
+             start_time: start_time,
+             finish_time: finish_time, public: public,
+             alias: alias,
+             show_scoreboard: show_scoreboard,
+           },
+           function(data) {
+             if (data.status !== undefined && data.status == 'error') {
+               omegaup.UI.error(data.error);
+             }
+             if (callback !== undefined) {
+               callback(data);
+             }
+           },
+           'json')
+        .fail(function(data) {
+          if (callback !== undefined) {
+            try {
+              callback(JSON.parse(data.responseText));
+            } catch (err) {
+              callback({status: 'error', error: err});
+            }
+          }
+        });
+  },
+
+  updateCourse: function(course_alias, name, description, start_time,
+                         finish_time, alias, show_scoreboard, callback) {
+    $.post('/api/course/update/course_alias/' +
+               encodeURIComponent(course_alias) + '/',
+           {
+             course_alias: course_alias,
+             name: name,
+             description: description,
+             start_time: start_time,
+             finish_time: finish_time,
+             alias: alias,
+             show_scoreboard: show_scoreboard,
+           },
+           function(data) {
+             if (data.status !== undefined && data.status == 'error') {
+               omegaup.UI.error(data.error);
+             } else {
+               if (callback !== undefined) {
+                 callback(data);
+               }
+             }
+           },
+           'json')
+        .fail(function(data) {
+          if (callback !== undefined) {
+            try {
+              callback(JSON.parse(data.responseText));
+            } catch (err) {
+              callback({status: 'error', error: err});
+            }
+          }
+        });
+  },
+  createCourseAssignment: function(course_alias, name, description, start_time,
+                                   finish_time, alias, assignment_type,
+                                   callback) {
+    $.post('/api/course/createAssignment/',
+           {
+             course_alias: course_alias,
+             name: name,
+             description: description,
+             start_time: start_time,
+             finish_time: finish_time,
+             alias: alias,
+             assignment_type: assignment_type,
+           },
+           function(data) {
+             if (data.status !== undefined && data.status == 'error') {
+               omegaup.UI.error(data.error);
+             }
+             if (callback !== undefined) {
+               callback(data);
+             }
+           },
+           'json')
+        .fail(function(data) {
+          if (callback !== undefined) {
+            try {
+              callback(JSON.parse(data.responseText));
+            } catch (err) {
+              callback({status: 'error', error: err});
+            }
+          }
+        });
+  },
+
+  addCourseAssignmentProblem: function(course_alias, assignment_alias,
+                                       problem_alias, callback) {
+    $.post('/api/course/addProblem/',
+           {
+             course_alias: course_alias,
+             assignment_alias: assignment_alias,
+             problem_alias: problem_alias
+           },
+           function(data) {
+             if (data.status !== undefined && data.status == 'error') {
+               omegaup.UI.error(data.error);
+             }
+             if (callback !== undefined) {
+               callback(data);
+             }
+           },
+           'json')
+        .fail(function(data) {
+          if (callback !== undefined) {
+            try {
+              callback(JSON.parse(data.responseText));
+            } catch (err) {
+              callback({status: 'error', error: err});
+            }
+          }
+        });
+  },
+
+  getCourseAssignments: function(course_alias, callback) {
+    $.get('/api/course/listAssignments/', {course_alias: course_alias},
+          function(data) {
+            if (data.status !== undefined && data.status == 'error') {
+              omegaup.UI.error(data.error);
+            }
+            if (callback !== undefined) {
+              callback(data);
+            }
+          },
+          'json')
+        .fail(function(j, status, errorThrown) {
+          try {
+            callback(JSON.parse(j.responseText));
+          } catch (err) {
+            callback({status: 'error', 'error': undefined});
+          }
+        });
+  },
+
+  getCourseAdminDetails: function(alias, callback) {
+    $.get('/api/course/admindetails/alias/' + encodeURIComponent(alias) + '/',
+          function(data) {
+            if (data.status == 'error') {
+              omegaup.UI.error(data.error);
+            }
+            if (data.status == 'ok') {
+              data.start_time = omegaup.OmegaUp.time(data.start_time * 1000);
+              data.finish_time = omegaup.OmegaUp.time(data.finish_time * 1000);
+            }
+            if (callback !== undefined) {
+              callback(data);
+            }
+          },
+          'json')
+        .fail(function(j, status, errorThrown) {
+          try {
+            callback(JSON.parse(j.responseText));
+          } catch (err) {
+            callback({status: 'error', 'error': undefined});
+          }
+        });
+  },
+
+  getCourseDetails: function(alias, callback) {
+    $.get('/api/course/details/alias/' + encodeURIComponent(alias) + '/',
+          function(data) {
+            if (data.status !== undefined && data.status == 'error') {
+              omegaup.UI.error(data.error);
+            }
+            if (data.status == 'ok') {
+              data.start_time = omegaup.OmegaUp.time(data.start_time * 1000);
+              data.finish_time = omegaup.OmegaUp.time(data.finish_time * 1000);
+            }
+            if (callback !== undefined) {
+              callback(data);
+            }
+          },
+          'json')
+        .fail(function(j, status, errorThrown) {
+          try {
+            callback(JSON.parse(j.responseText));
+          } catch (err) {
+            callback({status: 'error', 'error': undefined});
           }
         });
   },
@@ -3862,5 +1861,1586 @@
           callback();
         });
   }
->>>>>>> a1fee9f3
+
+  createContest: function(title, description, start_time, finish_time,
+                          window_length, alias, points_decay_factor,
+                          submissions_gap, feedback, penalty, public,
+                          scoreboard, penalty_type, show_scoreboard_after,
+                          callback) {
+    $.post('/api/contest/create/',
+           {
+             title: title,
+             description: description,
+             start_time: start_time,
+             finish_time: finish_time,
+             window_length: window_length, public: public,
+             alias: alias,
+             points_decay_factor: points_decay_factor,
+             submissions_gap: submissions_gap,
+             feedback: feedback,
+             penalty: penalty,
+             scoreboard: scoreboard,
+             penalty_type: penalty_type,
+             show_scoreboard_after: show_scoreboard_after
+           },
+           function(data) {
+             if (data.status !== undefined && data.status == 'error') {
+               omegaup.UI.error(data.error);
+             }
+             if (callback !== undefined) {
+               callback(data);
+             }
+           },
+           'json')
+        .fail(function(data) {
+          if (callback !== undefined) {
+            try {
+              callback(JSON.parse(data.responseText));
+            } catch (err) {
+              callback({status: 'error', error: err});
+            }
+          }
+        });
+  },
+
+  updateContest: function(
+      contest_alias, title, description, start_time, finish_time, window_length,
+      alias, points_decay_factor, submissions_gap, feedback, penalty, public,
+      scoreboard, penalty_type, show_scoreboard_after, contestant_must_register,
+      callback) {
+    $.post('/api/contest/update/contest_alias/' +
+               encodeURIComponent(contest_alias) + '/',
+           {
+             contest_alias: contest_alias,
+             title: title,
+             description: description,
+             start_time: start_time,
+             finish_time: finish_time,
+             window_length: window_length, public: public,
+             alias: alias,
+             points_decay_factor: points_decay_factor,
+             submissions_gap: submissions_gap,
+             feedback: feedback,
+             penalty: penalty,
+             scoreboard: scoreboard,
+             penalty_type: penalty_type,
+             show_scoreboard_after: show_scoreboard_after,
+             contestant_must_register: contestant_must_register
+           },
+           function(data) {
+             if (data.status !== undefined && data.status == 'error') {
+               omegaup.UI.error(data.error);
+             } else {
+               if (callback !== undefined) {
+                 callback(data);
+               }
+             }
+           },
+           'json')
+        .fail(function(data) {
+          if (callback !== undefined) {
+            try {
+              callback(JSON.parse(data.responseText));
+            } catch (err) {
+              callback({status: 'error', error: err});
+            }
+          }
+        });
+  },
+
+  login: function(username, password, callback) {
+    $.post('/api/user/login/', {usernameOrEmail: username, password: password},
+           function(data) { callback(data); }, 'json')
+        .fail(function(data) {
+          if (callback !== undefined) {
+            try {
+              callback(JSON.parse(data.responseText));
+            } catch (err) {
+              callback({status: 'error', error: err});
+            }
+          }
+        });
+  },
+
+  googleLogin: function(storeToken, callback) {
+    $.post('/api/session/googlelogin/', {storeToken: storeToken},
+           function(data) { callback(data); }, 'json')
+        .fail(function(data) {
+          if (callback !== undefined) {
+            try {
+              callback(JSON.parse(data.responseText));
+            } catch (err) {
+              callback({status: 'error', error: err});
+            }
+          }
+        });
+  },
+
+  getUserStats: function(username, callback) {
+    $.get(username == null ?
+              '/api/user/stats/' :
+              '/api/user/stats/username/' + encodeURIComponent(username),
+          function(data) { callback(data); }, 'json')
+        .fail(function(j, status, errorThrown) {
+          try {
+            callback(JSON.parse(j.responseText));
+          } catch (err) {
+            callback({status: 'error', 'error': undefined});
+          }
+        });
+  },
+
+  getMyGroups: function(callback) {
+    $.get('/api/group/mylist/', function(data) { callback(data); }, 'json')
+        .fail(function(data) {
+          if (callback !== undefined) {
+            try {
+              callback(JSON.parse(data.responseText));
+            } catch (err) {
+              callback({status: 'error', error: err});
+            }
+          }
+        });
+  },
+
+  getContests: function(params) {
+    return omegaup.API._wrapDeferred(
+        $.ajax({
+          url: '/api/contest/list/',
+          data: params,
+          dataType: 'json',
+        }),
+        function(result) {
+          for (var idx in result.results) {
+            var contest = result.results[idx];
+            contest.start_time =
+                omegaup.OmegaUp.time(contest.start_time * 1000);
+            contest.finish_time =
+                omegaup.OmegaUp.time(contest.finish_time * 1000);
+          }
+          return result;
+        });
+  },
+
+  openContest: function(alias, callback) {
+    $.get('/api/contest/open/contest_alias/' + encodeURIComponent(alias) + '/',
+          function(contest) { callback(contest); }, 'json')
+        .fail(function(j, status, errorThrown) {
+          try {
+            callback(JSON.parse(j.responseText));
+          } catch (err) {
+            callback({status: 'error', 'error': undefined});
+          }
+        });
+  },
+
+  getContest: function(alias, callback) {
+    $.get('/api/contest/details/contest_alias/' + encodeURIComponent(alias) +
+              '/',
+          function(contest) {
+            if (contest.status == 'ok') {
+              contest.start_time =
+                  omegaup.OmegaUp.time(contest.start_time * 1000);
+              contest.finish_time =
+                  omegaup.OmegaUp.time(contest.finish_time * 1000);
+              contest.submission_deadline =
+                  omegaup.OmegaUp.time(contest.submission_deadline * 1000);
+              contest.show_penalty =
+                  (contest.penalty != 0 || contest.penalty_type != 'none');
+            }
+            callback(contest);
+          },
+          'json')
+        .fail(function(j, status, errorThrown) {
+          try {
+            callback(JSON.parse(j.responseText));
+          } catch (err) {
+            callback({status: 'error', 'error': undefined});
+          }
+        });
+  },
+
+  getContestAdminDetails: function(alias, callback) {
+    $.get('/api/contest/admindetails/contest_alias/' +
+              encodeURIComponent(alias) + '/',
+          function(contest) {
+            if (contest.status == 'ok') {
+              contest.start_time =
+                  omegaup.OmegaUp.time(contest.start_time * 1000);
+              contest.finish_time =
+                  omegaup.OmegaUp.time(contest.finish_time * 1000);
+              contest.submission_deadline =
+                  omegaup.OmegaUp.time(contest.submission_deadline * 1000);
+              contest.show_penalty =
+                  (contest.penalty != 0 || contest.penalty_type != 'none');
+            }
+            callback(contest);
+          },
+          'json')
+        .fail(function(j, status, errorThrown) {
+          try {
+            callback(JSON.parse(j.responseText));
+          } catch (err) {
+            callback({status: 'error', 'error': undefined});
+          }
+        });
+  },
+
+  getContestPublicDetails: function(alias, callback) {
+    $.get('/api/contest/publicdetails/contest_alias/' +
+              encodeURIComponent(alias) + '/',
+          function(contest) {
+            if (contest.status == 'ok') {
+              contest.start_time =
+                  omegaup.OmegaUp.time(contest.start_time * 1000);
+              contest.finish_time =
+                  omegaup.OmegaUp.time(contest.finish_time * 1000);
+              contest.submission_deadline =
+                  omegaup.OmegaUp.time(contest.submission_deadline * 1000);
+              contest.show_penalty =
+                  (contest.penalty != 0 || contest.penalty_type != 'none');
+            }
+            callback(contest);
+          },
+          'json')
+        .fail(function(j, status, errorThrown) {
+          try {
+            callback(JSON.parse(j.responseText));
+          } catch (err) {
+            callback({status: 'error', 'error': undefined});
+          }
+        });
+  },
+
+  getContestByToken: function(alias, token, callback) {
+    $.get('/api/contest/details/contest_alias/' + encodeURIComponent(alias) +
+              '/token/' + encodeURIComponent(token) + '/',
+          function(contest) {
+            if (contest.status == 'ok') {
+              contest.start_time =
+                  omegaup.OmegaUp.time(contest.start_time * 1000);
+              contest.finish_time =
+                  omegaup.OmegaUp.time(contest.finish_time * 1000);
+              contest.show_penalty =
+                  (contest.penalty || contest.penalty_type != 'none');
+            }
+            callback(contest);
+          },
+          'json')
+        .fail(function(j, status, errorThrown) {
+          try {
+            callback(JSON.parse(j.responseText));
+          } catch (err) {
+            callback({status: 'error', 'error': undefined});
+          }
+        });
+  },
+
+  getProfile: function(username, callback) {
+    $.get(username == null ? '/api/user/profile/' :
+                             '/api/user/profile/username/' +
+                                 encodeURIComponent(username) + '/',
+          function(data) {
+            if (data.status == 'ok') {
+              data.userinfo.birth_date =
+                  omegaup.OmegaUp.time(data.userinfo.birth_date * 1000);
+              data.userinfo.graduation_date =
+                  omegaup.OmegaUp.time(data.userinfo.graduation_date * 1000);
+            }
+
+            callback(data);
+          },
+          'json')
+        .fail(function(j, status, errorThrown) {
+          try {
+            callback(JSON.parse(j.responseText));
+          } catch (err) {
+            callback({status: 'error', 'error': undefined});
+          }
+        });
+  },
+
+  getCoderOfTheMonth: function(callback) {
+    $.get('/api/user/coderofthemonth/',
+          function(data) {
+            if (data.status == 'ok') {
+              data.userinfo.birth_date =
+                  omegaup.OmegaUp.time(data.userinfo.birth_date * 1000);
+              data.userinfo.graduation_date =
+                  omegaup.OmegaUp.time(data.userinfo.graduation_date * 1000);
+            }
+
+            callback(data);
+          },
+          'json')
+        .fail(function(j, status, errorThrown) {
+          try {
+            callback(JSON.parse(j.responseText));
+          } catch (err) {
+            callback({status: 'error', 'error': undefined});
+          }
+        });
+  },
+
+  arbitrateContestUserRequest: function(contest_alias, username, resolution,
+                                        notes, callback) {
+    $.post('/api/contest/arbitraterequest/',
+           {
+             contest_alias: contest_alias,
+             username: username,
+             resolution: resolution,
+             note: notes
+           },
+           function(data) { callback(data); }, 'json')
+        .fail(function(j, status, errorThrown) {
+          try {
+            callback(JSON.parse(j.responseText));
+          } catch (err) {
+            callback({status: 'error', 'error': undefined});
+          }
+        });
+  },
+
+  registerForContest: function(contest_alias, callback) {
+    $.post('/api/contest/registerforcontest/',
+           {
+             contest_alias: contest_alias,
+           },
+           function(data) { callback(data); }, 'json')
+        .fail(function(j, status, errorThrown) {
+          try {
+            callback(JSON.parse(j.responseText));
+          } catch (err) {
+            callback({status: 'error', 'error': undefined});
+          }
+        });
+  },
+
+  updateProblem: function(alias, public, callback) {
+    $.post('/api/problem/update/',
+           {
+             problem_alias: alias,
+             public: public,
+             message: public ? 'private -> public' : 'public -> private'
+           },
+           function(data) { callback(data); }, 'json')
+        .fail(function(j, status, errorThrown) {
+          try {
+            callback(JSON.parse(j.responseText));
+          } catch (err) {
+            callback({status: 'error', 'error': undefined});
+          }
+        });
+  },
+
+  updateProfile: function(name, birth_date, country_id, state_id,
+                          scholar_degree, graduation_date, school_id,
+                          school_name, locale, recruitment_optin, callback) {
+    $.post('/api/user/update/',
+           {
+             name: name,
+             birth_date: birth_date,
+             country_id: country_id,
+             state_id: state_id,
+             scholar_degree: scholar_degree,
+             graduation_date: graduation_date,
+             school_id: school_id,
+             school_name: school_name,
+             locale: locale,
+             recruitment_optin: recruitment_optin
+           },
+           function(data) { callback(data); }, 'json')
+        .fail(function(j, status, errorThrown) {
+          try {
+            callback(JSON.parse(j.responseText));
+          } catch (err) {
+            callback({status: 'error', 'error': undefined});
+          }
+        });
+  },
+
+  updateBasicProfile: function(username, name, password, callback) {
+    $.post('/api/user/updatebasicinfo/',
+           {username: username, name: name, password: password},
+           function(data) { callback(data); }, 'json')
+        .fail(function(j, status, errorThrown) {
+          try {
+            callback(JSON.parse(j.responseText));
+          } catch (err) {
+            callback({status: 'error', 'error': undefined});
+          }
+        });
+  },
+
+  updateMainEmail: function(email, callback) {
+    $.post('/api/user/updateMainEmail/', {email: email},
+           function(data) { callback(data); }, 'json')
+        .fail(function(j, status, errorThrown) {
+          try {
+            callback(JSON.parse(j.responseText));
+          } catch (err) {
+            callback({status: 'error', 'error': undefined});
+          }
+        });
+  },
+
+  addProblemToContest: function(contestAlias, order, problemAlias, points,
+                                callback) {
+    $.post(
+         '/api/contest/addProblem/contest_alias/' +
+             encodeURIComponent(contestAlias) + '/problem_alias/' +
+             encodeURIComponent(problemAlias) + '/',
+         {problem_alias: problemAlias, points: points, order_in_contest: order},
+         function(data) { callback(data); }, 'json')
+        .fail(function(j, status, errorThrown) {
+          try {
+            callback(JSON.parse(j.responseText));
+          } catch (err) {
+            callback({status: 'error', 'error': undefined});
+          }
+        });
+  },
+
+  removeProblemFromContest: function(contestAlias, problemAlias, callback) {
+    $.get('/api/contest/removeProblem/contest_alias/' +
+              encodeURIComponent(contestAlias) + '/problem_alias/' +
+              encodeURIComponent(problemAlias) + '/',
+          function(data) { callback(data); }, 'json')
+        .fail(function(j, status, errorThrown) {
+          try {
+            callback(JSON.parse(j.responseText));
+          } catch (err) {
+            callback({status: 'error', 'error': undefined});
+          }
+        });
+  },
+
+  contestProblems: function(contestAlias, callback) {
+    $.get('/api/contest/problems/contest_alias/' +
+              encodeURIComponent(contestAlias) + '/',
+          function(data) { callback(data); }, 'json')
+        .fail(function(j, status, errorThrown) {
+          try {
+            callback(JSON.parse(j.responseText));
+          } catch (err) {
+            callback({status: 'error', 'error': undefined});
+          }
+        });
+  },
+
+  addAdminToContest: function(contestAlias, username, callback) {
+    $.post('/api/contest/addAdmin/contest_alias/' +
+               encodeURIComponent(contestAlias) + '/',
+           {usernameOrEmail: username}, function(data) { callback(data); },
+           'json')
+        .fail(function(j, status, errorThrown) {
+          try {
+            callback(JSON.parse(j.responseText));
+          } catch (err) {
+            callback({status: 'error', 'error': undefined});
+          }
+        });
+  },
+
+  removeAdminFromContest: function(contestAlias, username, callback) {
+    $.post('/api/contest/removeAdmin/contest_alias/' +
+               encodeURIComponent(contestAlias) + '/',
+           {usernameOrEmail: username}, function(data) { callback(data); },
+           'json')
+        .fail(function(j, status, errorThrown) {
+          try {
+            callback(JSON.parse(j.responseText));
+          } catch (err) {
+            callback({status: 'error', 'error': undefined});
+          }
+        });
+  },
+
+  addAdminToProblem: function(problemAlias, username, callback) {
+    $.post('/api/problem/addAdmin/problem_alias/' +
+               encodeURIComponent(problemAlias) + '/',
+           {usernameOrEmail: username}, function(data) { callback(data); },
+           'json')
+        .fail(function(j, status, errorThrown) {
+          try {
+            callback(JSON.parse(j.responseText));
+          } catch (err) {
+            callback({status: 'error', 'error': undefined});
+          }
+        });
+  },
+
+  removeAdminFromProblem: function(problemAlias, username, callback) {
+    $.post('/api/problem/removeAdmin/problem_alias/' +
+               encodeURIComponent(problemAlias) + '/',
+           {usernameOrEmail: username}, function(data) { callback(data); },
+           'json')
+        .fail(function(j, status, errorThrown) {
+          try {
+            callback(JSON.parse(j.responseText));
+          } catch (err) {
+            callback({status: 'error', 'error': undefined});
+          }
+        });
+  },
+
+  addGroupAdminToContest: function(contestAlias, alias, callback) {
+    $.post('/api/contest/addGroupAdmin/contest_alias/' +
+               encodeURIComponent(contestAlias) + '/',
+           {group: alias}, function(data) { callback(data); }, 'json')
+        .fail(function(j, status, errorThrown) {
+          try {
+            callback(JSON.parse(j.responseText));
+          } catch (err) {
+            callback({status: 'error', 'error': undefined});
+          }
+        });
+  },
+
+  removeGroupAdminFromContest: function(contestAlias, alias, callback) {
+    $.post('/api/contest/removeGroupAdmin/contest_alias/' +
+               encodeURIComponent(contestAlias) + '/',
+           {group: alias}, function(data) { callback(data); }, 'json')
+        .fail(function(j, status, errorThrown) {
+          try {
+            callback(JSON.parse(j.responseText));
+          } catch (err) {
+            callback({status: 'error', 'error': undefined});
+          }
+        });
+  },
+
+  addGroupAdminToProblem: function(problemAlias, alias, callback) {
+    $.post('/api/problem/addGroupAdmin/problem_alias/' +
+               encodeURIComponent(problemAlias) + '/',
+           {group: alias}, function(data) { callback(data); }, 'json')
+        .fail(function(j, status, errorThrown) {
+          try {
+            callback(JSON.parse(j.responseText));
+          } catch (err) {
+            callback({status: 'error', 'error': undefined});
+          }
+        });
+  },
+
+  removeGroupAdminFromProblem: function(problemAlias, alias, callback) {
+    $.post('/api/problem/removeGroupAdmin/problem_alias/' +
+               encodeURIComponent(problemAlias) + '/',
+           {group: alias}, function(data) { callback(data); }, 'json')
+        .fail(function(j, status, errorThrown) {
+          try {
+            callback(JSON.parse(j.responseText));
+          } catch (err) {
+            callback({status: 'error', 'error': undefined});
+          }
+        });
+  },
+
+  addTagToProblem: function(problemAlias, tagname, public, callback) {
+    $.post('/api/problem/addTag/problem_alias/' +
+               encodeURIComponent(problemAlias) + '/',
+           {name: tagname, public: public}, function(data) { callback(data); },
+           'json')
+        .fail(function(j, status, errorThrown) {
+          try {
+            callback(JSON.parse(j.responseText));
+          } catch (err) {
+            callback({status: 'error', 'error': undefined});
+          }
+        });
+  },
+
+  removeTagFromProblem: function(problemAlias, tagname, callback) {
+    $.post('/api/problem/removeTag/problem_alias/' +
+               encodeURIComponent(problemAlias) + '/',
+           {name: tagname}, function(data) { callback(data); }, 'json')
+        .fail(function(j, status, errorThrown) {
+          try {
+            callback(JSON.parse(j.responseText));
+          } catch (err) {
+            callback({status: 'error', 'error': undefined});
+          }
+        });
+  },
+
+  addUserToGroup: function(groupAlias, username, callback) {
+    $.post('/api/group/addUser/group_alias/' + encodeURIComponent(groupAlias) +
+               '/',
+           {usernameOrEmail: username}, function(data) { callback(data); },
+           'json')
+        .fail(function(j, status, errorThrown) {
+          try {
+            callback(JSON.parse(j.responseText));
+          } catch (err) {
+            callback({status: 'error', 'error': undefined});
+          }
+        });
+  },
+
+  removeUserFromGroup: function(groupAlias, username, callback) {
+    $.post('/api/group/removeUser/group_alias/' +
+               encodeURIComponent(groupAlias) + '/',
+           {usernameOrEmail: username}, function(data) { callback(data); },
+           'json')
+        .fail(function(j, status, errorThrown) {
+          try {
+            callback(JSON.parse(j.responseText));
+          } catch (err) {
+            callback({status: 'error', 'error': undefined});
+          }
+        });
+  },
+
+  addScoreboardToGroup: function(groupAlias, alias, name, description,
+                                 callback) {
+    $.post('/api/group/createScoreboard/group_alias/' +
+               encodeURIComponent(groupAlias) + '/',
+           {alias: alias, name: name, description: description},
+           function(data) { callback(data); }, 'json')
+        .fail(function(j, status, errorThrown) {
+          try {
+            callback(JSON.parse(j.responseText));
+          } catch (err) {
+            callback({status: 'error', 'error': undefined});
+          }
+        });
+  },
+
+  addContestToScoreboard: function(groupAlias, scoreboardAlias, contestAlias,
+                                   onlyAC, weight, callback) {
+    $.post('/api/groupScoreboard/addContest/group_alias/' +
+               encodeURIComponent(groupAlias) + '/',
+           {
+             scoreboard_alias: scoreboardAlias,
+             contest_alias: contestAlias,
+             only_ac: onlyAC,
+             weight: weight,
+           },
+           function(data) { callback(data); }, 'json')
+        .fail(function(j, status, errorThrown) {
+          try {
+            callback(JSON.parse(j.responseText));
+          } catch (err) {
+            callback({status: 'error', 'error': undefined});
+          }
+        });
+  },
+
+  removeContestFromScoreboard: function(groupAlias, scoreboardAlias,
+                                        contestAlias, callback) {
+    $.post('/api/groupScoreboard/removeContest/group_alias/' +
+               encodeURIComponent(groupAlias) + '/',
+           {scoreboard_alias: scoreboardAlias, contest_alias: contestAlias},
+           function(data) { callback(data); }, 'json')
+        .fail(function(j, status, errorThrown) {
+          try {
+            callback(JSON.parse(j.responseText));
+          } catch (err) {
+            callback({status: 'error', 'error': undefined});
+          }
+        });
+  },
+
+  addUserToContest: function(contestAlias, username, callback) {
+    $.post('/api/contest/addUser/contest_alias/' +
+               encodeURIComponent(contestAlias) + '/',
+           {usernameOrEmail: username}, function(data) { callback(data); },
+           'json')
+        .fail(function(j, status, errorThrown) {
+          try {
+            callback(JSON.parse(j.responseText));
+          } catch (err) {
+            callback({status: 'error', 'error': undefined});
+          }
+        });
+  },
+
+  removeUserFromContest: function(contestAlias, username, callback) {
+    $.post('/api/contest/removeUser/contest_alias/' +
+               encodeURIComponent(contestAlias) + '/',
+           {usernameOrEmail: username}, function(data) { callback(data); },
+           'json')
+        .fail(function(j, status, errorThrown) {
+          try {
+            callback(JSON.parse(j.responseText));
+          } catch (err) {
+            callback({status: 'error', 'error': undefined});
+          }
+        });
+  },
+
+  getProblems: function(callback) {
+    $.get('/api/problem/list/', function(data) { callback(data); }, 'json')
+        .fail(function(j, status, errorThrown) {
+          try {
+            callback(JSON.parse(j.responseText));
+          } catch (err) {
+            callback({status: 'error', 'error': undefined});
+          }
+        });
+  },
+
+  searchProblems: function(query, callback) {
+    $.post('/api/problem/list/', {query: query},
+           function(data) { callback(data); }, 'json')
+        .fail(function(j, status, errorThrown) {
+          try {
+            callback(JSON.parse(j.responseText));
+          } catch (err) {
+            callback({status: 'error', 'error': undefined});
+          }
+        });
+  },
+
+  searchTags: function(query, callback) {
+    $.post('/api/tag/list/', {query: query}, function(data) { callback(data); },
+           'json')
+        .fail(function(j, status, errorThrown) {
+          try {
+            callback(JSON.parse(j.responseText));
+          } catch (err) {
+            callback({status: 'error', 'error': undefined});
+          }
+        });
+  },
+
+  searchSchools: function(query, callback) {
+    $.post('/api/school/list/', {query: query},
+           function(data) { callback(data); }, 'json')
+        .fail(function(j, status, errorThrown) {
+          try {
+            callback(JSON.parse(j.responseText));
+          } catch (err) {
+            callback({status: 'error', 'error': undefined});
+          }
+        });
+  },
+
+  searchUsers: function(query, callback) {
+    $.post('/api/user/list/', {query: query},
+           function(data) { callback(data); }, 'json')
+        .fail(function(j, status, errorThrown) {
+          try {
+            callback(JSON.parse(j.responseText));
+          } catch (err) {
+            callback({status: 'error', 'error': undefined});
+          }
+        });
+  },
+
+  searchGroups: function(query, callback) {
+    $.post('/api/group/list/', {query: query},
+           function(data) { callback(data); }, 'json')
+        .fail(function(j, status, errorThrown) {
+          try {
+            callback(JSON.parse(j.responseText));
+          } catch (err) {
+            callback({status: 'error', 'error': undefined});
+          }
+        });
+  },
+
+  getMyProblems: function(callback) {
+    $.get('/api/problem/mylist/', function(data) { callback(data); }, 'json')
+        .fail(function(j, status, errorThrown) {
+          try {
+            callback(JSON.parse(j.responseText));
+          } catch (err) {
+            callback({status: 'error', 'error': undefined});
+          }
+        });
+  },
+
+  getMyContests: function(callback) {
+    $.get('/api/contest/mylist/',
+          function(data) {
+            for (var idx in data.results) {
+              var contest = data.results[idx];
+              contest.start_time =
+                  omegaup.OmegaUp.time(contest.start_time * 1000);
+              contest.finish_time =
+                  omegaup.OmegaUp.time(contest.finish_time * 1000);
+            }
+            callback(data);
+          },
+          'json')
+        .fail(function(j, status, errorThrown) {
+          try {
+            callback(JSON.parse(j.responseText));
+          } catch (err) {
+            callback({status: 'error', 'error': undefined});
+          }
+        });
+  },
+
+  getProblem: function(contestAlias, problemAlias, callback, statement_type,
+                       show_solvers, language) {
+    if (statement_type === undefined) {
+      statement_type = 'html';
+    }
+    var params = {statement_type: statement_type, show_solvers: !!show_solvers};
+    if (language) {
+      params.lang = language;
+    }
+    $.post(contestAlias === null ?
+               '/api/problem/details/problem_alias/' +
+                   encodeURIComponent(problemAlias) + '/' :
+               '/api/problem/details/contest_alias/' +
+                   encodeURIComponent(contestAlias) + '/problem_alias/' +
+                   encodeURIComponent(problemAlias) + '/',
+           params,
+           function(problem) {
+             if (problem.runs) {
+               for (var i = 0; i < problem.runs.length; i++) {
+                 problem.runs[i].time =
+                     omegaup.OmegaUp.time(problem.runs[i].time * 1000);
+               }
+             }
+             callback(problem);
+           },
+           'json')
+        .fail(function(j, status, errorThrown) {
+          try {
+            callback(JSON.parse(j.responseText));
+          } catch (err) {
+            callback({status: 'error', 'error': undefined});
+          }
+        });
+  },
+
+  getGroupMembers: function(groupAlias, callback) {
+    $.post('/api/group/members/group_alias/' + encodeURIComponent(groupAlias) +
+               '/',
+           function(data) { callback(data); }, 'json')
+        .fail(function(j, status, errorThrown) {
+          try {
+            callback(JSON.parse(j.responseText));
+          } catch (err) {
+            callback({status: 'error', 'error': undefined});
+          }
+        });
+  },
+
+  getGroup: function(groupAlias, callback) {
+    $.post('/api/group/details/group_alias/' + encodeURIComponent(groupAlias) +
+               '/',
+           function(problem) { callback(problem); }, 'json')
+        .fail(function(j, status, errorThrown) {
+          try {
+            callback(JSON.parse(j.responseText));
+          } catch (err) {
+            callback({status: 'error', 'error': undefined});
+          }
+        });
+  },
+
+  getGroupScoreboard: function(groupAlias, scoreboardAlias, callback) {
+    $.post('/api/groupScoreboard/details/group_alias/' +
+               encodeURIComponent(groupAlias) + '/',
+           {scoreboard_alias: scoreboardAlias},
+           function(problem) { callback(problem); }, 'json')
+        .fail(function(j, status, errorThrown) {
+          try {
+            callback(JSON.parse(j.responseText));
+          } catch (err) {
+            callback({status: 'error', 'error': undefined});
+          }
+        });
+  },
+
+  getProblemRuns: function(problemAlias, options, callback) {
+    $.post('/api/problem/runs/problem_alias/' +
+               encodeURIComponent(problemAlias) + '/',
+           options,
+           function(problem) {
+             if (problem.runs) {
+               for (var i = 0; i < problem.runs.length; i++) {
+                 problem.runs[i].time =
+                     omegaup.OmegaUp.time(problem.runs[i].time * 1000);
+               }
+             }
+             callback(problem);
+           },
+           'json')
+        .fail(function(data) {
+          if (callback !== undefined) {
+            try {
+              callback(JSON.parse(data.responseText));
+            } catch (err) {
+              callback({status: 'error', error: err});
+            }
+          }
+        });
+  },
+
+  createProblem: function(contestAlias, problemAlias, callback) {
+    $.post('/api/problem/create/', {'author_username': 0},
+           function(problem) {
+             if (problem.runs) {
+               for (var i = 0; i < problem.runs.length; i++) {
+                 problem.runs[i].time =
+                     omegaup.OmegaUp.time(problem.runs[i].time * 1000);
+               }
+             }
+             callback(problem);
+           },
+           'json')
+        .fail(function(data) {
+          if (callback !== undefined) {
+            try {
+              callback(JSON.parse(data.responseText));
+            } catch (err) {
+              callback({status: 'error', error: err});
+            }
+          }
+        });
+  },
+
+  getContestRuns: function(contestAlias, options, callback) {
+    $.post('/api/contest/runs/contest_alias/' +
+               encodeURIComponent(contestAlias) + '/',
+           options,
+           function(data) {
+             for (var i = 0; i < data.runs.length; i++) {
+               data.runs[i].time =
+                   omegaup.OmegaUp.time(data.runs[i].time * 1000);
+             }
+             callback(data);
+           },
+           'json')
+        .fail(function(data) {
+          if (callback !== undefined) {
+            try {
+              callback(JSON.parse(data.responseText));
+            } catch (err) {
+              callback({status: 'error', error: err});
+            }
+          }
+        });
+  },
+
+  getContestStats: function(contestAlias, callback) {
+    $.get('/api/contest/stats/contest_alias/' +
+              encodeURIComponent(contestAlias) + '/',
+          function(data) { callback(data); }, 'json')
+        .fail(function(j, status, errorThrown) {
+          try {
+            callback(JSON.parse(j.responseText));
+          } catch (err) {
+            callback({status: 'error', 'error': undefined});
+          }
+        });
+  },
+
+  getContestUsers: function(contestAlias, callback) {
+    $.get('/api/contest/users/contest_alias/' +
+              encodeURIComponent(contestAlias) + '/',
+          function(data) { callback(data); }, 'json')
+        .fail(function(j, status, errorThrown) {
+          try {
+            callback(JSON.parse(j.responseText));
+          } catch (err) {
+            callback({status: 'error', 'error': undefined});
+          }
+        });
+  },
+
+  getContestRequests: function(contestAlias, callback) {
+    $.get('/api/contest/requests/contest_alias/' +
+              encodeURIComponent(contestAlias) + '/',
+          function(data) { callback(data); }, 'json')
+        .fail(function(j, status, errorThrown) {
+          try {
+            callback(JSON.parse(j.responseText));
+          } catch (err) {
+            callback({status: 'error', 'error': undefined});
+          }
+        });
+  },
+
+  getContestAdmins: function(contestAlias, callback) {
+    $.get('/api/contest/admins/contest_alias/' +
+              encodeURIComponent(contestAlias) + '/',
+          function(data) { callback(data); }, 'json')
+        .fail(function(j, status, errorThrown) {
+          try {
+            callback(JSON.parse(j.responseText));
+          } catch (err) {
+            callback({status: 'error', 'error': undefined});
+          }
+        });
+  },
+
+  getProblemAdmins: function(problemAlias, callback) {
+    $.get('/api/problem/admins/problem_alias/' +
+              encodeURIComponent(problemAlias) + '/',
+          function(data) { callback(data); }, 'json')
+        .fail(function(j, status, errorThrown) {
+          try {
+            callback(JSON.parse(j.responseText));
+          } catch (err) {
+            callback({status: 'error', 'error': undefined});
+          }
+        });
+  },
+
+  getProblemTags: function(problemAlias, callback) {
+    $.get('/api/problem/tags/problem_alias/' +
+              encodeURIComponent(problemAlias) + '/',
+          function(data) { callback(data); }, 'json')
+        .fail(function(j, status, errorThrown) {
+          try {
+            callback(JSON.parse(j.responseText));
+          } catch (err) {
+            callback({status: 'error', 'error': undefined});
+          }
+        });
+  },
+
+  getProblemStats: function(problemAlias, callback) {
+    $.get('/api/problem/stats/problem_alias/' +
+              encodeURIComponent(problemAlias) + '/',
+          function(data) { callback(data); }, 'json')
+        .fail(function(j, status, errorThrown) {
+          try {
+            callback(JSON.parse(j.responseText));
+          } catch (err) {
+            callback({status: 'error', 'error': undefined});
+          }
+        });
+  },
+
+  getProblemClarifications: function(problemAlias, offset, rowcount, callback) {
+    $.get('/api/problem/clarifications/problem_alias/' +
+              encodeURIComponent(problemAlias) + '/offset/' + offset +
+              '/rowcount/' + rowcount + '/',
+          function(data) {
+            for (var idx in data.clarifications) {
+              var clarification = data.clarifications[idx];
+              clarification.time =
+                  omegaup.OmegaUp.time(clarification.time * 1000);
+            }
+            callback(data);
+          },
+          'json')
+        .fail(function(j, status, errorThrown) {
+          try {
+            callback(JSON.parse(j.responseText));
+          } catch (err) {
+            callback({status: 'error', 'error': undefined});
+          }
+        });
+  },
+
+  getRankByProblemsSolved: function(rowcount, callback) {
+    $.get('/api/user/rankbyproblemssolved/rowcount/' +
+              encodeURIComponent(rowcount) + '/',
+          function(data) { callback(data); }, 'json')
+        .fail(function(j, status, errorThrown) {
+          try {
+            callback(JSON.parse(j.responseText));
+          } catch (err) {
+            callback({status: 'error', 'error': undefined});
+          }
+        });
+  },
+
+  getContestStatsForUser: function(username, callback) {
+    $.get(username == null ? '/api/user/conteststats/' :
+                             '/api/user/conteststats/username/' +
+                                 encodeURIComponent(username) + '/',
+          function(data) { callback(data); }, 'json')
+        .fail(function(j, status, errorThrown) {
+          try {
+            callback(JSON.parse(j.responseText));
+          } catch (err) {
+            callback({status: 'error', 'error': undefined});
+          }
+        });
+  },
+
+  getProblemsSolved: function(username, callback) {
+    $.get(username == null ? '/api/user/problemssolved/' :
+                             '/api/user/problemssolved/username/' +
+                                 encodeURIComponent(username) + '/',
+          function(data) { callback(data); }, 'json')
+        .fail(function(j, status, errorThrown) {
+          try {
+            callback(JSON.parse(j.responseText));
+          } catch (err) {
+            callback({status: 'error', 'error': undefined});
+          }
+        });
+  },
+
+  getRuns: function(options, callback) {
+    $.post('/api/run/list/', options,
+           function(data) {
+             for (var i = 0; i < data.runs.length; i++) {
+               data.runs[i].time =
+                   omegaup.OmegaUp.time(data.runs[i].time * 1000);
+             }
+             callback(data);
+           },
+           'json')
+        .fail(function(j, status, errorThrown) {
+          try {
+            callback(JSON.parse(j.responseText));
+          } catch (err) {
+            callback({status: 'error', 'error': undefined});
+          }
+        });
+  },
+
+  submit: function(contestAlias, problemAlias, language, code, callback) {
+    $.post('/api/run/create/',
+           {
+             contest_alias: contestAlias,
+             problem_alias: problemAlias,
+             language: language,
+             source: code
+           },
+           function(data) { callback(data); }, 'json')
+        .fail(function(j, status, errorThrown) {
+          try {
+            callback(JSON.parse(j.responseText));
+          } catch (err) {
+            callback({status: 'error', 'error': undefined});
+          }
+        });
+  },
+
+  runStatus: function(guid, callback) {
+    $.get('/api/run/status/run_alias/' + encodeURIComponent(guid) + '/',
+          function(data) {
+            data.time = omegaup.OmegaUp.time(data.time * 1000);
+            callback(data);
+          },
+          'json')
+        .fail(function(data) {
+          if (callback !== undefined) {
+            try {
+              callback(JSON.parse(data.responseText));
+            } catch (err) {
+              callback({status: 'error', error: err});
+            }
+          }
+        });
+  },
+
+  runDetails: function(guid, callback) {
+    $.get('/api/run/details/run_alias/' + encodeURIComponent(guid) + '/',
+          function(data) { callback(data); }, 'json')
+        .fail(function(data) {
+          if (callback !== undefined) {
+            try {
+              callback(JSON.parse(data.responseText));
+            } catch (err) {
+              callback({status: 'error', error: err});
+            }
+          }
+        });
+  },
+
+  runCounts: function(callback) {
+    $.get('/api/run/counts/', function(data) { callback(data); }, 'json')
+        .fail(function(data) {
+          if (callback !== undefined) {
+            try {
+              callback(JSON.parse(data.responseText));
+            } catch (err) {
+              callback({status: 'error', error: err});
+            }
+          }
+        });
+  },
+
+  runSource: function(guid, callback) {
+    $.get('/api/run/source/run_alias/' + encodeURIComponent(guid) + '/',
+          function(data) { callback(data); }, 'json')
+        .fail(function(data) {
+          if (callback !== undefined) {
+            try {
+              callback(JSON.parse(data.responseText));
+            } catch (err) {
+              callback({status: 'error', error: err});
+            }
+          }
+        });
+  },
+
+  runRejudge: function(guid, debug, callback) {
+    $.get('/api/run/rejudge/run_alias/' + encodeURIComponent(guid) + '/' +
+              (debug ? 'debug/true/' : ''),
+          function(data) { callback(data); }, 'json')
+        .fail(function(data) {
+          if (callback !== undefined) {
+            try {
+              callback(JSON.parse(data.responseText));
+            } catch (err) {
+              callback({status: 'error', error: err});
+            }
+          }
+        });
+  },
+
+  rejudgeProblem: function(problemAlias, callback) {
+    $.get('/api/problem/rejudge/problem_alias/' +
+              encodeURIComponent(problemAlias) + '/',
+          function(data) { callback(data); }, 'json')
+        .fail(function(data) {
+          if (callback !== undefined) {
+            try {
+              callback(JSON.parse(data.responseText));
+            } catch (err) {
+              callback({status: 'error', error: err});
+            }
+          }
+        });
+  },
+
+  getRanking: function(contestAlias, callback) {
+    $.get('/api/contest/scoreboard/contest_alias/' +
+              encodeURIComponent(contestAlias) + '/',
+          function(data) { callback(data); }, 'json')
+        .fail(function(data) {
+          if (callback !== undefined) {
+            try {
+              callback(JSON.parse(data.responseText));
+            } catch (err) {
+              callback({status: 'error', error: err});
+            }
+          }
+        });
+  },
+
+  getRankingByToken: function(contestAlias, token, callback) {
+    $.get('/api/contest/scoreboard/contest_alias/' +
+              encodeURIComponent(contestAlias) + '/token/' +
+              encodeURIComponent(token) + '/',
+          function(data) {
+            data.start_time = omegaup.OmegaUp.time(data.start_time * 1000);
+            data.finish_time = omegaup.OmegaUp.time(data.finish_time * 1000);
+            callback(data);
+          },
+          'json')
+        .fail(function(data) {
+          if (callback !== undefined) {
+            try {
+              callback(JSON.parse(data.responseText));
+            } catch (err) {
+              callback({status: 'error', error: err});
+            }
+          }
+        });
+  },
+
+  getRankingEventsByToken: function(contestAlias, token, callback) {
+    $.get('/api/contest/scoreboardevents/contest_alias/' +
+              encodeURIComponent(contestAlias) + '/token/' +
+              encodeURIComponent(token) + '/',
+          function(data) { callback(data); }, 'json')
+        .fail(function(data) {
+          if (callback !== undefined) {
+            try {
+              callback(JSON.parse(data.responseText));
+            } catch (err) {
+              callback({status: 'error', error: err});
+            }
+          }
+        });
+  },
+
+  getRankByProblemsSolved: function(offset, rowcount, callback) {
+    $.get('/api/user/RankByProblemsSolved/offset/' +
+              encodeURIComponent(offset) + '/rowcount/' +
+              encodeURIComponent(rowcount) + '/',
+          function(data) { callback(data); }, 'json')
+        .fail(function(data) {
+          if (callback !== undefined) {
+            try {
+              callback(JSON.parse(data.responseText));
+            } catch (err) {
+              callback({status: 'error', error: err});
+            }
+          }
+        });
+  },
+
+  getRankingEvents: function(contestAlias, callback) {
+    $.get('/api/contest/scoreboardevents/contest_alias/' +
+              encodeURIComponent(contestAlias) + '/',
+          function(data) { callback(data); }, 'json')
+        .fail(function(data) {
+          if (callback !== undefined) {
+            try {
+              callback(JSON.parse(data.responseText));
+            } catch (err) {
+              callback({status: 'error', error: err});
+            }
+          }
+        });
+  },
+
+  getScoreboardMerge: function(contestAliases, callback) {
+    $.get('/api/contest/scoreboardmerge/contest_aliases/' +
+              contestAliases.map(encodeURIComponent).join(',') + '/',
+          function(data) { callback(data); }, 'json')
+        .fail(function(data) {
+          if (callback !== undefined) {
+            try {
+              callback(JSON.parse(data.responseText));
+            } catch (err) {
+              callback({status: 'error', error: err});
+            }
+          }
+        });
+  },
+
+  getGraderStats: function(callback) {
+    $.get('/api/grader/status/', function(data) { callback(data); }, 'json')
+        .fail(function(j, status, errorThrown) {
+          try {
+            callback(JSON.parse(j.responseText));
+          } catch (err) {
+            callback({status: 'ok', 'error': undefined});
+          }
+        });
+  },
+
+  getClarifications: function(contestAlias, offset, count, callback) {
+    $.get('/api/contest/clarifications/contest_alias/' +
+              encodeURIComponent(contestAlias) + '/offset/' +
+              encodeURIComponent(offset) + '/rowcount/' +
+              encodeURIComponent(count) + '/',
+          function(data) {
+            for (var idx in data.clarifications) {
+              var clarification = data.clarifications[idx];
+              clarification.time =
+                  omegaup.OmegaUp.time(clarification.time * 1000);
+            }
+            callback(data);
+          },
+          'json')
+        .fail(function(data) {
+          if (callback !== undefined) {
+            try {
+              callback(JSON.parse(data.responseText));
+            } catch (err) {
+              callback({status: 'error', error: err});
+            }
+          }
+        });
+  },
+
+  newClarification: function(contestAlias, problemAlias, message, callback) {
+    $.post('/api/clarification/create/',
+           {
+             contest_alias: contestAlias,
+             problem_alias: problemAlias,
+             message: message
+           },
+           function(data) { callback(data); }, 'json')
+        .fail(function(j, status, errorThrown) {
+          try {
+            callback(JSON.parse(j.responseText));
+          } catch (err) {
+            callback({status: 'ok', 'error': undefined});
+          }
+        });
+  },
+
+  updateClarification: function(clarificationId, answer, public, callback) {
+    $.post('/api/clarification/update/',
+           {
+             clarification_id: clarificationId,
+             answer: answer, public: public ? 1 : 0
+           },
+           function(data) { callback(data); }, 'json')
+        .fail(function(j, status, errorThrown) {
+          try {
+            callback(JSON.parse(j.responseText));
+          } catch (err) {
+            callback({status: 'error', 'error': undefined});
+          }
+        });
+  },
+
+  UserEdit: function(username, name, email, birthDate, school, password,
+                     oldPassword, callback) {
+    var toSend = {};
+
+    if (username !== null) toSend.username = username;
+    if (name !== null) toSend.name = name;
+    if (email !== null) toSend.email = email;
+    if (birthDate !== null) toSend.birthDate = birthDate;
+    if (school !== null) toSend.school = school;
+    if (password !== null) toSend.password = password;
+    if (oldPassword !== null) toSend.oldPassword = oldPassword;
+
+    $.post('/api/controllername/user/edit/', toSend,
+           function(data) { callback(data); }, 'json')
+        .fail(function(j, status, errorThrown) {
+          try {
+            callback(JSON.parse(j.responseText));
+          } catch (err) {
+            callback({status: 'error', 'error': undefined});
+          }
+        });
+  },
+
+  addUsersToInterview: function(interviewAlias, usernameOrEmailsCSV, callback) {
+    $.post('/api/interview/addUsers/interview_alias/' +
+               encodeURIComponent(interviewAlias) + '/',
+           {usernameOrEmailsCSV: usernameOrEmailsCSV},
+           function(data) { callback(data); }, 'json')
+        .fail(function(j, status, errorThrown) {
+          try {
+            callback(JSON.parse(j.responseText));
+          } catch (err) {
+            callback({status: 'error', 'error': undefined});
+          }
+        });
+  },
+
+  getInterview: function(alias, callback) {
+    $.get('/api/interview/details/interview_alias/' +
+              encodeURIComponent(alias) + '/',
+          function(data) { callback(data); }, 'json')
+        .fail(function(data) {
+          if (callback !== undefined) {
+            try {
+              callback(JSON.parse(data.responseText));
+            } catch (err) {
+              callback({status: 'error', error: err});
+            }
+          }
+        });
+  },
+
+  getInterviewStatsForUser: function(interviewAlias, username, callback) {
+    $.get('/api/user/interviewstats/username/' + encodeURIComponent(username) +
+              '/interview/' + encodeURIComponent(interviewAlias),
+          function(data) { callback(data); }, 'json')
+        .fail(function(j, status, errorThrown) {
+          try {
+            callback(JSON.parse(j.responseText));
+          } catch (err) {
+            callback({status: 'error', 'error': undefined});
+          }
+        });
+  },
+
+  getInterviews: function(callback) {
+    $.get('/api/interview/list/', function(data) { callback(data); }, 'json')
+        .fail(function(data) {
+          if (callback !== undefined) {
+            try {
+              callback(JSON.parse(data.responseText));
+            } catch (err) {
+              callback({status: 'error', error: err});
+            }
+          }
+        });
+  },
+
+  createInterview: function(s_Alias, s_Title, s_Duration, callback) {
+    $.post('/api/interview/create/',
+           {alias: s_Alias, title: s_Title, duration: s_Duration},
+           function(data) {
+             if (data.status !== undefined && data.status == 'error') {
+               omegaup.UI.error(data.error);
+             } else {
+               if (callback !== undefined) {
+                 callback(data);
+               }
+             }
+           },
+           'json')
+        .fail(function(data) {
+          if (callback !== undefined) {
+            try {
+              callback(JSON.parse(data.responseText));
+            } catch (err) {
+              callback({status: 'error', error: err});
+            }
+          }
+        });
+  },
+
+  forceVerifyEmail: function(username, callback) {
+    $.post('/api/user/verifyemail/',
+           {
+             usernameOrEmail: username,
+           },
+           function(data) { callback(data); }, 'json')
+        .fail(function(j, status, errorThrown) {
+          try {
+            callback(JSON.parse(j.responseText));
+          } catch (err) {
+            callback({status: 'error', 'error': undefined});
+          }
+        });
+  },
+
+  forceChangePassword: function(username, newpassword, callback) {
+    $.post('/api/user/changepassword/',
+           {username: username, password: newpassword},
+           function(data) { callback(data); }, 'json')
+        .fail(function(j, status, errorThrown) {
+          try {
+            callback(JSON.parse(j.responseText));
+          } catch (err) {
+            callback({status: 'error', 'error': undefined});
+          }
+        });
+  },
+
+  changePassword: function(oldPassword, newPassword, callback) {
+    $.post('/api/user/changepassword/',
+           {old_password: oldPassword, password: newPassword},
+           function(data) { callback(data); }, 'json')
+        .fail(function(j, status, errorThrown) {
+          try {
+            callback(JSON.parse(j.responseText));
+          } catch (err) {
+            callback({status: 'error', 'error': undefined});
+          }
+        });
+  },
+
+  resetCreate: function(email, callback) {
+    omegaup.UI.dismissNotifications();
+    $.post('/api/reset/create', {email: email},
+           function(data) {
+             omegaup.UI.success(data.message);
+             callback();
+           },
+           'json')
+        .fail(function(j, status, errorThrown) {
+          omegaup.UI.error(JSON.parse(j.responseText).error);
+          callback();
+        });
+  },
+
+  resetUpdate: function(email, resetToken, password, passwordConfirmation,
+                        callback) {
+    omegaup.UI.dismissNotifications();
+    $.post('/api/reset/update',
+           {
+             email: email,
+             reset_token: resetToken,
+             password: password,
+             password_confirmation: passwordConfirmation
+           },
+           function(data) {
+             omegaup.UI.success(data.message);
+             callback();
+           },
+           'json')
+        .fail(function(j, status, errorThrown) {
+          omegaup.UI.error(JSON.parse(j.responseText).error);
+          callback();
+        });
+  }
 };